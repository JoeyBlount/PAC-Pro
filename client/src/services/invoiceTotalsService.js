import { db, auth } from "../config/firebase-config";
import {
  collection,
  query,
  where,
  getDocs,
  getDoc,
  doc,
  setDoc,
  serverTimestamp,
} from "firebase/firestore";
import { invoiceCatList } from "../pages/settings/InvoiceSettings";
import { apiUrl } from "../utils/api";
// PAC Actual computation now handled by backend API

/**
 * Service to manage invoice totals aggregation
 * Creates and updates invoice_log_totals collection with monthly totals per store
 */

// Category IDs that match the invoice categories
const CATEGORY_IDS = [
  "FOOD",
  "CONDIMENT",
  "PAPER",
  "NONPRODUCT",
  "TRAVEL",
  "ADV-OTHER",
  "PROMO",
  "OUTSIDE SVC",
  "LINEN",
  "OP. SUPPLY",
  "M+R",
  "SML EQUIP",
  "UTILITIES",
  "OFFICE",
  "TRAINING",
  "CREW RELATIONS",
];

/**
 * Recompute monthly totals for a specific store and month/year
 * @param {string} storeID - Store identifier
 * @param {number} targetMonth - Month (1-12)
 * @param {number} targetYear - Year
 */
export const recomputeMonthlyTotals = async (
  storeID,
  targetMonth,
  targetYear
) => {
  if (!storeID || !targetMonth || !targetYear) {
    console.warn("Missing required parameters for recomputeMonthlyTotals");
    return;
  }

  try {
    // Query all invoices for this store and month/year
    const invoicesQuery = query(
      collection(db, "invoices"),
      where("storeID", "==", storeID),
      where("targetMonth", "==", Number(targetMonth)),
      where("targetYear", "==", Number(targetYear))
    );

    const invoicesSnapshot = await getDocs(invoicesQuery);

    // Initialize totals object with all categories set to 0
    const totals = {};
    CATEGORY_IDS.forEach((categoryId) => {
      totals[categoryId] = 0;
    });

    // Aggregate totals from all invoices
    invoicesSnapshot.forEach((invoiceDoc) => {
      const invoiceData = invoiceDoc.data() || {};
      const categories = invoiceData.categories || {};

      CATEGORY_IDS.forEach((categoryId) => {
        const categoryValue = categories[categoryId];

        if (Array.isArray(categoryValue)) {
          // Sum all values in the array
          const sum = categoryValue.reduce(
            (acc, val) => acc + (Number(val) || 0),
            0
          );
          totals[categoryId] += sum;
        } else if (typeof categoryValue === "number") {
          totals[categoryId] += categoryValue;
        }
      });
    });

    // Create document ID: storeID_YYYYMM
    const docId = `${storeID}_${targetYear}${String(targetMonth).padStart(
      2,
      "0"
    )}`;

    // Save to invoice_log_totals collection
    const totalsRef = doc(db, "invoice_log_totals", docId);
    await setDoc(
      totalsRef,
      {
        storeID,
        targetMonth: Number(targetMonth),
        targetYear: Number(targetYear),
        totals,
        updatedAt: serverTimestamp(),
      },
      { merge: true }
    );

    /*console.log(
      `Updated invoice totals for ${storeID} - ${targetMonth}/${targetYear}:`,
      totals
    );*/

    // Trigger PAC actual recalculation after invoice totals are updated
    try {
      const months = [
        "January",
        "February",
        "March",
        "April",
        "May",
        "June",
        "July",
        "August",
        "September",
        "October",
        "November",
        "December",
      ];
      const monthName = months[targetMonth - 1];
      const yearMonth = `${targetYear}${String(targetMonth).padStart(2, "0")}`;

      /*console.log(
        `[Invoice Totals] Triggering PAC actual recalculation for ${storeID} - ${monthName} ${targetYear}`
      );*/

      // Ensure user is authenticated before making API call
      if (!auth.currentUser) {
        throw new Error(
          "User not authenticated. Cannot compute PAC actual without authentication."
        );
      }

      const token = await auth.currentUser.getIdToken();
      const headers = {
        "Content-Type": "application/json",
        Authorization: `Bearer ${token}`,
      };
      const response = await fetch(apiUrl(`/api/pac/actual/compute`), {
        method: "POST",
        headers,
        body: JSON.stringify({
          store_id: storeID,
          year_month: yearMonth,
          submitted_by: "System",
        }),
      });

      if (!response.ok) {
        // 404 is expected for future months that don't have generate_input data yet
        if (response.status === 404) {
          console.log(
            `[Invoice Totals] No generate_input data for ${storeID} - ${monthName} ${targetYear} (expected for future months)`
          );
        } else {
          const errorText = await response.text();
          throw new Error(
            `Failed to compute PAC actual: ${errorText || response.statusText}`
          );
        }
      } else {
        console.log(
          `[Invoice Totals] PAC actual recalculation completed for ${storeID} - ${monthName} ${targetYear}`
        );
      }
<<<<<<< HEAD
=======

      /*console.log(
        `[Invoice Totals] PAC actual recalculation completed for ${storeID} - ${monthName} ${targetYear}`
      );*/
>>>>>>> 6b3cc990
    } catch (pacError) {
      console.error(
        `[Invoice Totals] Failed to recalculate PAC actual for ${storeID}:`,
        pacError
      );
      // Don't fail the invoice totals update if PAC recalculation fails
    }
  } catch (error) {
    console.error("Error recomputing monthly totals:", error);
    throw error;
  }
};

/**
 * Recompute totals for all stores and months (backfill)
 * @param {string} storeID - Optional store ID to limit to specific store
 */
export const backfillInvoiceTotals = async (storeID = null) => {
  try {
    // Query all invoices (optionally filtered by store)
    let invoicesQuery = collection(db, "invoices");
    if (storeID) {
      invoicesQuery = query(invoicesQuery, where("storeID", "==", storeID));
    }

    const invoicesSnapshot = await getDocs(invoicesQuery);

    // Collect unique (storeID, targetMonth, targetYear) combinations
    const uniqueCombinations = new Set();

    invoicesSnapshot.forEach((invoiceDoc) => {
      const invoiceData = invoiceDoc.data() || {};
      if (
        invoiceData.storeID &&
        invoiceData.targetMonth &&
        invoiceData.targetYear
      ) {
        const key = `${invoiceData.storeID}|${invoiceData.targetMonth}|${invoiceData.targetYear}`;
        uniqueCombinations.add(key);
      }
    });

    /*console.log(
      `Found ${uniqueCombinations.size} unique store/month combinations to process`
    );*/

    // Process each unique combination
    let processed = 0;
    for (const combination of uniqueCombinations) {
      const [s, m, y] = combination.split("|");
      await recomputeMonthlyTotals(s, Number(m), Number(y));
      processed++;
    }

    console.log(`Successfully processed ${processed} store/month combinations`);
    return { success: true, processed };
  } catch (error) {
    console.error("Error in backfillInvoiceTotals:", error);
    throw error;
  }
};

/**
 * Get invoice totals for a specific store and month
 * @param {string} storeID - Store identifier
 * @param {number} targetMonth - Month (1-12)
 * @param {number} targetYear - Year
 * @returns {Promise<Object|null>} - Totals object or null if not found
 */
export const getInvoiceTotals = async (storeID, targetMonth, targetYear) => {
  try {
    const docId = `${storeID}_${targetYear}${String(targetMonth).padStart(
      2,
      "0"
    )}`;
    const totalsRef = doc(db, "invoice_log_totals", docId);
    const totalsDoc = await getDoc(totalsRef);

    if (totalsDoc.exists()) {
      return totalsDoc.data();
    }
    return null;
  } catch (error) {
    console.error("Error getting invoice totals:", error);
    return null;
  }
};

export default {
  recomputeMonthlyTotals,
  backfillInvoiceTotals,
  getInvoiceTotals,
};<|MERGE_RESOLUTION|>--- conflicted
+++ resolved
@@ -179,13 +179,10 @@
           `[Invoice Totals] PAC actual recalculation completed for ${storeID} - ${monthName} ${targetYear}`
         );
       }
-<<<<<<< HEAD
-=======
 
       /*console.log(
         `[Invoice Totals] PAC actual recalculation completed for ${storeID} - ${monthName} ${targetYear}`
       );*/
->>>>>>> 6b3cc990
     } catch (pacError) {
       console.error(
         `[Invoice Totals] Failed to recalculate PAC actual for ${storeID}:`,
