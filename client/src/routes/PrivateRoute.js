--- conflicted
+++ resolved
@@ -1,10 +1,6 @@
 import React, { useState, useEffect } from "react";
 import { Navigate } from "react-router-dom";
-<<<<<<< HEAD
 import { auth } from "../config/firebase"; // Adjust path if needed
-=======
-import { auth } from "../config/firebase-config"; // Adjust path if needed
->>>>>>> 8ff8dece
 import { onAuthStateChanged } from "firebase/auth";
 
 // Private route component to check authentication
