import React from "react";
import { useNavigate } from "react-router-dom";
import { Container, Button, Box, Typography } from "@mui/material";
import GoogleIcon from "@mui/icons-material/Google";
import EmailIcon from '@mui/icons-material/Email';
import MicrosoftIcon from "@mui/icons-material/Microsoft";
//import { auth } from "../../config/firebaseConfigEmail";
import { auth, googleAuthProvider } from "../../config/firebase-config";
import { signInWithPopup } from "firebase/auth";
import backgroundImage from "./bg.webp";
import logo from "./logo.png";

const Login = () => {
  React.useEffect(() => {
    document.title = "PAC Pro - Login";

  }, []); // Used to change the title.

  const navigate = useNavigate(); // Hook for navigation

  // Function to handle Microsoft login
  const handleMicrosoftLogin = async () => {
    const BACKEND_BASE = "http://localhost:8000";
    const redirect = encodeURIComponent(`${window.location.origin}/navi/dashboard`);
    window.location.href = `${BACKEND_BASE}/api/auth/microsoft/login?redirect=${redirect}`;
  };

  // Function to handle Google login
  const handleGoogleLogin = async () => {
    try {
      console.log("Attempting to sign in with Google...");
      const result = await signInWithPopup(auth, googleAuthProvider);
      const idToken = await result.user.getIdToken();

      const resp = await fetch("http://localhost:5140/api/auth/google/verify", {
        method: "POST",
        headers: {
          "Content-Type": "application/json",
          "Authorization": `Bearer ${idToken}`,
        },
        body: JSON.stringify({}),
      });

      if (!resp.ok) throw new Error("Auth backend error");
      const data = await resp.json();

      if (data.allowed) {
        // Optional if you still use it elsewhere:
        localStorage.setItem("user", JSON.stringify(result.user));
        navigate("/navi/dashboard");
      } else {
        navigate("/not-allowed");
      }
    } catch (error) {
      console.error("Google Login Error:", error);
    }
  };

  const handleLoginEmail = () => {
    navigate("/signupscreen")
  };

  return (
    <Box
      sx={{
        position: 'relative',
        height: '100vh',
        display: "flex",
        justifyContent: "center",
        alignItems: "center",
        backgroundImage: `url(${backgroundImage})`,
        backgroundSize: 'cover',
        backgroundPosition: 'center',
        backgroundColor: "#1976d2"
      }}
    >
      {/*Login box*/}
      <Container
        maxWidth="xs"
        sx={{
          backgroundColor: "white",
          padding: 4,
          borderRadius: 2,
          boxShadow: 3,
          textAlign: "center",
        }}
      >
        <Box
          sx={{
            maxWidth: "100%",
          }}
        >
          <img src={logo}
            style={{ maxWidth: '100%', height: 'auto' }}
          />
        </Box>

<<<<<<< HEAD
        <Box sx={{padding: '10px'}}/>
        
        <Typography variant="h4" fontWeight="bold" color="black">
=======
        <Box sx={{ padding: '10px' }} />

        <Typography variant="h4" fontWeight="bold">
>>>>>>> 750a6241
          Sign In
        </Typography>

        <Box sx={{ padding: '10px' }} />

        <Button
          variant="contained"
          fullWidth
          startIcon={<GoogleIcon />}
          sx={{
            backgroundColor: "#000",
            color: "white",
            fontSize: "1.2rem",
            padding: "12px",
            "&:hover": { backgroundColor: "#333" },
          }}
          onClick={handleGoogleLogin} // Calls the function for Google login
        >
          Login with Google
        </Button>

        <Box sx={{ padding: '10px' }} />

        <Button
          variant="contained"
          fullWidth
          startIcon={<MicrosoftIcon />}
          sx={{
            backgroundColor: "#000",
            color: "white",
            fontSize: "1.2rem",
            padding: "12px",
            "&:hover": { backgroundColor: "#333" },
          }}
          onClick={handleMicrosoftLogin} // ✅ Same function for Microsoft login
        >
          Login with Microsoft
        </Button>
      </Container>
    </Box>
  );
};

export default Login;<|MERGE_RESOLUTION|>--- conflicted
+++ resolved
@@ -95,15 +95,9 @@
           />
         </Box>
 
-<<<<<<< HEAD
         <Box sx={{padding: '10px'}}/>
         
         <Typography variant="h4" fontWeight="bold" color="black">
-=======
-        <Box sx={{ padding: '10px' }} />
-
-        <Typography variant="h4" fontWeight="bold">
->>>>>>> 750a6241
           Sign In
         </Typography>
 
