--- conflicted
+++ resolved
@@ -7,12 +7,7 @@
 //import { auth } from "../../config/firebaseConfigEmail";
 import { useMsal } from "@azure/msal-react"; // Import useMsal hook
 import { loginRequest } from "../../authconfig";
-<<<<<<< HEAD
-import { auth, googleAuthProvider } from "../../config/firebaseConfigEmail";
 import { auth, googleAuthProvider } from "../../config/firebase";
-=======
-import { auth, googleAuthProvider } from "../../config/firebase-config";
->>>>>>> 8ff8dece
 import { signInWithPopup } from "firebase/auth";
 import { getFirestore, doc, getDoc } from "firebase/firestore"; // Firebase Firestore functions
 
