import React from "react";
import { useNavigate } from "react-router-dom";
import { Container, Button, Box, Typography } from "@mui/material";
import GoogleIcon from "@mui/icons-material/Google";
import EmailIcon from '@mui/icons-material/Email';
import MicrosoftIcon from "@mui/icons-material/Microsoft";
//import { auth } from "../../config/firebaseConfigEmail";
import { useMsal } from "@azure/msal-react"; // Import useMsal hook
import { loginRequest } from "../../authconfig";
<<<<<<< HEAD
import { auth, googleAuthProvider } from "../../config/firebaseConfig";
=======
import { auth, googleAuthProvider } from "../../config/firebase";
>>>>>>> 823e11d2
import { signInWithPopup } from "firebase/auth";
import { getFirestore, doc, getDoc } from "firebase/firestore"; // Firebase Firestore functions

const Login = () => {
  React.useEffect(() => {
    document.title = "PAC Pro - Login";
  }, []); // Used to change the title.

  const navigate = useNavigate(); // Hook for navigation
  const user = auth.currentUser;
  const { instance } = useMsal(); // MSAL instance

  const handleMicrosoftLogin = async () => {
    try {
      const response = await instance.loginPopup(loginRequest);
      localStorage.setItem("user", JSON.stringify(response.account));
      navigate("/navi/dashboard");
    } catch (error) {
      console.error("Microsoft login error:", error);
    }
  };

  //for debugging to see if user is actually logged out or not

  // For debugging to see if the user is logged out or not
  if (user) {
    console.log(user.displayName);
  } else {
    console.log("No one logged in, looks like sign out works");
  }

  // Function to handle Google login
  const handleGoogleLogin = async () => {
    try {
      console.log("Attempting to sign in with Google...");
      const result = await signInWithPopup(auth, googleAuthProvider);
      const userEmail = result.user.email; // Get the email from Google sign-in result

      // Check if the email exists in the database (Firestore in this case)
      const db = getFirestore(); // Initialize Firestore
      const userRef = doc(db, "users", userEmail); // Assuming 'users' collection where emails are stored
      const userDoc = await getDoc(userRef); // Get the document

      if (userDoc.exists()) {
        console.log("User exists in the database:", userEmail);
        navigate("/navi/dashboard"); // Navigate to dashboard if email is in DB
      } else {
        console.log("Email not found in the database:", userEmail);
        navigate("/not-allowed"); // Navigate to 'not allowed' page if email is not in DB
      }
      console.log("google login result: ", result);
      localStorage.setItem("user", JSON.stringify(result.user));
      navigate("/navi/dashboard");
    } catch (error) {
      console.error("Google Login Error:", error);
    }
  };

  const handleLoginEmail = () => {
    navigate("/signupscreen")
  };



  return (
    <Box
      sx={{
        height: "100vh",
        display: "flex",
        justifyContent: "center",
        alignItems: "center",
        backgroundColor: "#1976d2", // Blue background
      }}
    >
      <Container
        maxWidth="xs"
        sx={{
          backgroundColor: "white",
          padding: 4,
          borderRadius: 2,
          boxShadow: 3,
          textAlign: "center",
        }}
      >
        <Typography variant="h4" fontWeight="bold" mb={3}>
          Sign in
        </Typography>

        <Button
          variant="contained"
          fullWidth
          startIcon={<GoogleIcon />}
          sx={{
            backgroundColor: "#000",
            color: "white",
            fontSize: "1.2rem",
            padding: "12px",
            "&:hover": { backgroundColor: "#333" },
          }}
          onClick={handleGoogleLogin} // Calls the function for Google login
        >
          Login with Google
        </Button>

        <Button
          variant="contained"
          fullWidth
          startIcon={<MicrosoftIcon />}
          sx={{
            backgroundColor: "#000",
            color: "white",
            fontSize: "1.2rem",
            padding: "12px",
            "&:hover": { backgroundColor: "#333" },
          }}
          onClick={handleMicrosoftLogin} // ✅ Same function for Microsoft login
        >
          Login with Microsoft
        </Button>
      </Container>
    </Box>
  );
};

export default Login;<|MERGE_RESOLUTION|>--- conflicted
+++ resolved
@@ -7,11 +7,7 @@
 //import { auth } from "../../config/firebaseConfigEmail";
 import { useMsal } from "@azure/msal-react"; // Import useMsal hook
 import { loginRequest } from "../../authconfig";
-<<<<<<< HEAD
-import { auth, googleAuthProvider } from "../../config/firebaseConfig";
-=======
-import { auth, googleAuthProvider } from "../../config/firebase";
->>>>>>> 823e11d2
+import { auth, googleAuthProvider } from "../../config/firebase-config";
 import { signInWithPopup } from "firebase/auth";
 import { getFirestore, doc, getDoc } from "firebase/firestore"; // Firebase Firestore functions
 
