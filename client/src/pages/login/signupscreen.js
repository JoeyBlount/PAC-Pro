--- conflicted
+++ resolved
@@ -24,7 +24,6 @@
 //         // Store the name in Firebase Auth
 //         await updateProfile(user, { displayName: name });
 
-<<<<<<< HEAD
         console.log("User Signed Up:", user);
         await setDoc(doc (db, "users", user.uid), {
             name: name, 
@@ -39,21 +38,6 @@
         localStorage.setItem("user", JSON.stringify(userCredential.user));
         navigate("/navi/dashboard");
       }
-=======
-//         console.log("User Signed Up:", user);
-//         await setDoc(doc (db, "users", user.uid), {
-//             name: name, 
-//             email: user.email,
-//             createdAt: new Date(),
-//         });
-//         navigate("/"); // Redirect after successful login/signup
-//       } else {
-//         // Log In
-//         const userCredential = await signInWithEmailAndPassword(auth, email, password);
-//         console.log("User Logged In:", userCredential.user);
-//         navigate("/navi/dashboard");
-//       }
->>>>>>> 918d9fc4
 
       
 //     } catch (err) {
