--- conflicted
+++ resolved
@@ -16,13 +16,9 @@
 const Settings = () => {
   const navigate = useNavigate();
   const { userRole } = useAuth();
-<<<<<<< HEAD
   const { mode, toggleMode } = useThemeMode();
   const isAdmin = userRole === ROLES.ADMIN;
   const isAccountant = userRole === ROLES.ACCOUNTANT;
-=======
-
->>>>>>> 750a6241
 
   const settingsItems = [
     {
@@ -58,14 +54,9 @@
       description: 'Configure invoice categories and settings',
       icon: <ReceiptIcon sx={{ fontSize: 40 }} />,
       path: '/navi/settings/invoice-settings',
-<<<<<<< HEAD
       allowedRoles: [ROLES.ADMIN, ROLES.ACCOUNTANT],
       readOnlyRoles: [ROLES.ACCOUNTANT]
     },
-=======
-      allowedRoles: [ROLES.ADMIN]
-    }
->>>>>>> 750a6241
   ];
 
   const handleClick = (item) => {
