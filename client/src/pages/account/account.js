--- conflicted
+++ resolved
@@ -1,10 +1,6 @@
 import React, { useState, useEffect } from "react";
 import { Container, Typography, Button, TextField, Box } from "@mui/material";
-<<<<<<< HEAD
-import { db, auth } from "../../config/firebaseConfig";
-=======
 import { db, auth } from "../../config/firebase-config";
->>>>>>> d7c3c615
 import { getDocs, collection, query, where } from 'firebase/firestore';
 import { signOut, updatePassword } from "firebase/auth";
 
