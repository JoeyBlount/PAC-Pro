// PAC-Pro/client/src/pages/account.js
import React, { useState, useEffect } from "react";
import {
  Container, Typography, Button, Box, Table, TableBody, TableCell, CircularProgress,
  TableContainer, TableRow, Paper, Snackbar, Alert, Divider, Switch, Stack
} from "@mui/material";
import { auth } from "../../config/firebase-config";
import { signOut, onAuthStateChanged } from "firebase/auth";
import DarkModeIcon from '@mui/icons-material/DarkMode';
import { useThemeMode } from '../../context/ThemeContext';
<<<<<<< HEAD
const BASE_URL = (process.env.REACT_APP_BACKEND_URL || "https://pac-pro-506342087804.us-west2.run.app").replace(/\/+$/, "");
=======
import { apiUrl } from "../../utils/api";

const BASE_URL = (process.env.REACT_APP_BACKEND_URL || apiUrl("")).replace(/\/+$/, "");

const headerTypographyStyle = {
  variant: "h5",
  fontWeight: "bold",
  padding: 2,
  textAlign: "center",
  textTransform: "uppercase",
};
>>>>>>> 199401cd

// Auth-aware fetch helper
async function api(path, { method = "GET", body } = {}) {
  const token = auth.currentUser ? await auth.currentUser.getIdToken() : null;
  const headers = {
    "Content-Type": "application/json",
    ...(token
      ? { Authorization: `Bearer ${token}` }
      : { "X-Dev-Email": "dev@example.com" }), // mock mode fallback
  };

  const res = await fetch(`${BASE_URL}${path}`, {
    method,
    headers,
    credentials: 'include',
    body: body ? JSON.stringify(body) : null,
  });

  if (!res.ok) throw new Error(await res.text());
  return res.json();
}

const UserInfomation = () => {
  const [userData, setUserData] = useState(null);
  const [loadingData, setLoadingData] = useState(false);
  const [fetching, setFetching] = useState(false);

  const fetchUserInfo = async () => {
    setLoadingData(true);
    onAuthStateChanged(auth, async () => {
      try {
        const [me] = await Promise.all([
          api("/api/account/me"),
        ]);
        setUserData(me);
      } catch (err) {
        console.error("Initial load error:", err);
        setUserData(null);
      } finally {
        setLoadingData(false);
      }
    });
    setFetching(false);
  }

  useEffect(() => {
    if (fetching) return;

    fetchUserInfo();
    setFetching(true);

    const timer = setTimeout(() => {
      setFetching(false);
    }, 1000);

    return () => clearTimeout(timer);
  }, []);

  return (
    loadingData
      ? <Box sx={{display: "flex", justifyContent: "center", alignItems: "center", height: "45vh"}}>
          <Stack spacing={2}>
            <Box><CircularProgress size={"75px"}/></Box>
            <Box><Typography sx={{fontSize:"24px"}}>Loading Account Information</Typography></Box>
          </Stack>
        </Box>
      : userData && (
          <TableContainer sx={{ maxWidth: 500, margin: "auto", marginBottom: 4 }}>
            <Stack spacing={2}>
              
              {/* ACCOUNT INFORMATION TABLE */}
              <Paper elevation={0}>
                <Typography sx={headerTypographyStyle}>Account Information</Typography>
                <Divider />
                <Table>
                  <TableBody>
                    <TableRow>
                      <TableCell><strong>Name</strong></TableCell>
                      <TableCell>{userData.firstName} {userData.lastName}</TableCell>
                    </TableRow>
                    <TableRow>
                      <TableCell><strong>Email</strong></TableCell>
                      <TableCell>{userData.email}</TableCell>
                    </TableRow>
                    <TableRow>
                      <TableCell><strong>Role</strong></TableCell>
                      <TableCell>{userData.role}</TableCell>
                    </TableRow>
                  </TableBody>
                </Table>
              </Paper>

              {/* ASSIGNED STORES TABLE */}
              <Paper elevation={0}>
                <Typography sx={headerTypographyStyle}>Stores</Typography>
                <Divider />
                <Table>
                  <TableBody>
                    {userData?.assignedStores && userData.assignedStores.length > 0 ? (
                      userData.assignedStores.map((store) => (
                        <TableRow key={store.id}>
                          <TableCell>{store.name}</TableCell>
                          <TableCell>{store.address}</TableCell>
                        </TableRow>
                      ))
                    ) : (
                      <TableRow>
                        <TableCell colSpan={3} align="center">No stores assigned</TableCell>
                      </TableRow>
                    )}
                  </TableBody>
                </Table>
              </Paper>
            </Stack>
          </TableContainer>
        )
  );
}

const Account = () => {
  const [snackbar, setSnackbar] = useState({ open: false, message: "" });
  const { mode, toggleMode } = useThemeMode();
  
  useEffect(() => {
    document.title = "PAC Pro - Account";
  }, []);

  const handleLogout = async () => {
    try {
      // Sign out of Firebase if logged in via Google
      try { await signOut(auth); } catch {}

      // Clear backend Microsoft session cookie
      await fetch(`${BASE_URL}/api/auth/logout`, { method: 'POST', credentials: 'include' });

      // Force redirect to login page
      window.location.href = '/';
    } catch (err) {
      console.error("Logout Error:", err);
      // Force redirect even on error
      window.location.href = '/';
    }
  };

  const handleSnackbarClose = () => setSnackbar((s) => ({ ...s, open: false }));

  return (
    <Container sx={{ textAlign: "center", marginTop: 5, position: "relative", minHeight: "80vh" }}>
      {/* DARK MODE TOGGLE CARD */}
      <Box
        sx={{
          display: "flex",
          alignItems: "center",
          justifyContent: "center",
          gap: 1.5,
          backgroundColor: mode === "dark" ? "#1e1e1e" : "#f5f5f5",
          borderRadius: "30px",
          padding: "8px 16px",
          boxShadow:
            mode === "dark"
              ? "0 0 10px rgba(255,255,255,0.1)"
              : "0 2px 6px rgba(0,0,0,0.1)",
          width: "fit-content",
          margin: "0 auto 24px auto",
          transition: "all 0.3s ease-in-out",
        }}
      >
        <DarkModeIcon
          sx={{
            color: mode === "dark" ? "#ffb300" : "#333",
            fontSize: 26,
            transition: "color 0.3s ease",
          }}
        />
        <Typography
          sx={{
            fontWeight: 600,
            color: mode === "dark" ? "#fff" : "#000",
            fontSize: "1rem",
            userSelect: "none",
            transition: "color 0.3s ease",
          }}
        >
          {mode === "dark" ? "Dark Mode" : "Light Mode"}
        </Typography>
        <Switch
          checked={mode === "dark"}
          onChange={toggleMode}
          color="default"
          sx={{
            "& .MuiSwitch-switchBase.Mui-checked": {
              color: "#ffb300",
            },
            "& .MuiSwitch-switchBase.Mui-checked + .MuiSwitch-track": {
              backgroundColor: "#ffb300",
            },
          }}
        />
      </Box>

      {/* User Information Box */}
      <UserInfomation />

      {/* Log Out Button */}
      <Box sx={{ position: "absolute", bottom: 20, right: 20 }}>
        <Button variant="contained" color="primary" onClick={handleLogout}>
          Log Out
        </Button>
      </Box>

      {/* Snackbar */}
      <Snackbar
        open={snackbar.open}
        autoHideDuration={3000}
        onClose={handleSnackbarClose}
        anchorOrigin={{ vertical: "bottom", horizontal: "center" }}
      >
        <Alert onClose={handleSnackbarClose} severity="success" sx={{ width: "100%" }}>
          {snackbar.message}
        </Alert>
      </Snackbar>
    </Container>
  );
};

export default Account;<|MERGE_RESOLUTION|>--- conflicted
+++ resolved
@@ -8,12 +8,7 @@
 import { signOut, onAuthStateChanged } from "firebase/auth";
 import DarkModeIcon from '@mui/icons-material/DarkMode';
 import { useThemeMode } from '../../context/ThemeContext';
-<<<<<<< HEAD
 const BASE_URL = (process.env.REACT_APP_BACKEND_URL || "https://pac-pro-506342087804.us-west2.run.app").replace(/\/+$/, "");
-=======
-import { apiUrl } from "../../utils/api";
-
-const BASE_URL = (process.env.REACT_APP_BACKEND_URL || apiUrl("")).replace(/\/+$/, "");
 
 const headerTypographyStyle = {
   variant: "h5",
@@ -22,7 +17,6 @@
   textAlign: "center",
   textTransform: "uppercase",
 };
->>>>>>> 199401cd
 
 // Auth-aware fetch helper
 async function api(path, { method = "GET", body } = {}) {
