import React, { useContext, useEffect, useState } from "react";
<<<<<<< HEAD
import { Box, Grid2 as Grid, Paper, Skeleton, Typography, IconButton, Stack } from "@mui/material";
import { ArrowBackIosNew, ArrowForwardIos } from '@mui/icons-material'; 
=======
import { Box, Container, Grid2 as Grid, Paper, Skeleton, Typography, List, ListItem, ListItemText, Chip, Button } from "@mui/material";
>>>>>>> 9526bc67
import { Bar, Line } from "react-chartjs-2";
import { Chart as ChartJS, CategoryScale, LinearScale, PointElement, BarElement, LineElement, Title, Tooltip, Legend } from "chart.js";
import EventIcon from '@mui/icons-material/Event';
import { useNavigate } from 'react-router-dom';
import './dashboard.css';
import { auth, db } from "../../config/firebase-config";
import { collection, query, orderBy, getDocs, where } from "firebase/firestore";
import { StoreContext } from "../../context/storeContext"; // Save for future
import { useAuth } from "../../context/AuthContext";

ChartJS.register(CategoryScale, LinearScale, PointElement, BarElement, LineElement, Title, Tooltip, Legend); 

const months = [ 'Jan', 'Feb', 'Mar', 'Apr', 'May', 'Jun', 'Jul', 'Aug', 'Sep', 'Oct', 'Nov', 'Dec' ];

const Dashboard = () => {
  React.useEffect(() => {
    document.title = "PAC Pro - Home";
  }, []); // Used to change the title.

  const { selectedStore } = useContext(StoreContext);  // Save for future
  const user = auth.currentUser;

  if (user) {
    console.log("User is logged in: ", user.displayName);
  } else {
    console.log("Error no user logged in")
  }

  const [fetching, setFetching] = useState(false);

  const [jdata, setData] = useState(null);
  const [loading, setLoading] = useState(true);
  const [loadingTotals, setLoadingTotals] = useState(true);
  const [loadingBudget, setLoadingBudget] = useState(true);
  const [loadingPAC, setLoadingPAC] = useState(true);

  const [totalSalesData, setTotalSalesData] = useState(null);
  const [budgetData, setBudgetData] = useState(null);
  const [pacData, setPACData] = useState(null);
  const [deadlines, setDeadlines] = useState([]);
  const [loadingDeadlines, setLoadingDeadlines] = useState(true);

  const navigate = useNavigate();

  // Fetch .json file data.
  useEffect(() => {
    const fetchData = async () => { 
      try {
        const response = await fetch('/dashboardTestData.json');
        const jsonData = await response.json();
  
        setData(jsonData.store);
      } catch (error) { 
        console.error('Error loading json data for dashboard', error)
      } finally {
        setLoading(false);
      }
    }

    fetchData();
  }, []);

  // Fetch deadlines
  useEffect(() => {
    const fetchDeadlines = async () => {
      try {
        const today = new Date();
        today.setHours(0, 0, 0, 0);
        const todayStr = today.toISOString().split('T')[0];

        const deadlinesQuery = query(
          collection(db, 'deadlines'),
          where('dueDate', '>=', todayStr),
          orderBy('dueDate', 'asc')
        );
        const snapshot = await getDocs(deadlinesQuery);
        const deadlinesList = snapshot.docs.map(doc => ({
          id: doc.id,
          ...doc.data()
        }));
        
        // Only show upcoming deadlines (next 30 days)
        const thirtyDaysFromNow = new Date();
        thirtyDaysFromNow.setDate(thirtyDaysFromNow.getDate() + 30);
        const filtered = deadlinesList.filter(d => {
          const dueDate = new Date(d.dueDate);
          return dueDate <= thirtyDaysFromNow;
        });
        
        setDeadlines(filtered.slice(0, 5)); // Show max 5 deadlines
      } catch (error) {
        console.error('Error fetching deadlines:', error);
      } finally {
        setLoadingDeadlines(false);
      }
    };

    fetchDeadlines();
  }, []);

  // Fetch from database
  const fetchFromDatabase = async () => {
    const yearMonth = `${todayDate.getFullYear()}${String(todayDate.getMonth()).padStart(2, "0")}`;

    // Convert store ID to proper format (e.g., "001" -> "store_001")
    const sID = selectedStore || "store_001";
    const formattedStoreId = sID.startsWith("store_")
      ? sID
      : `store_${sID.padStart(3, "0")}`;

    try {
      const response = await fetch(
        `http://localhost:5140/api/pac/info/sales/${formattedStoreId}/${yearMonth}`
      );
      if (response.ok) {
        const jsonData = await response.json();
        setTotalSalesData(jsonData.totalsales);
      }
    } catch (error) {
      console.warn(`Error fetching totalSales: ${error.message}`);
    } finally {
      setLoadingTotals(false);
    }

    try {
      const response = await fetch(
        `http://localhost:5140/api/pac/info/budget/${formattedStoreId}/${yearMonth}`
      );
      if (response.ok) {
        const jsonData = await response.json();
        setBudgetData(jsonData.budgetspending);
      }
    } catch (error) {
      console.warn(`Error fetching totalSales: ${error.message}`);
    } finally {
      setLoadingBudget(false);
    }

    try {
      const response = await fetch(
        `http://localhost:5140/api/pac/info/pac/${formattedStoreId}/${yearMonth}`
      );
      if (response.ok) {
        const jsonData = await response.json();
        setPACData(jsonData.pacprojections);
      }
    } catch (error) {
      console.warn(`Error fetching totalSales: ${error.message}`);
    } finally {
      setLoadingPAC(false);
    }

    setFetching(false);
  };

  useEffect(() => {
    if (fetching || !selectedStore) return;

    setLoadingTotals(true);
    setLoadingBudget(true);
    setLoadingPAC(true);
    
    fetchFromDatabase();
    setFetching(true);

    const timer = setTimeout(() => {
      setFetching(false);
    }, 1000);

    return () => clearTimeout(timer);    
  }, [selectedStore]);

  var startMonth, startYear, fData;

  const todayDate = new Date();
  startMonth = todayDate.getMonth() + 1;
  startYear = todayDate.getFullYear() - 1;
 
  var monthlySalesData, monthlySalesLabels;
  monthlySalesData = [];
  monthlySalesLabels = [];
  for (let i = 0; i < 12; i ++) {
    if (!loadingTotals && totalSalesData != null) {
      let point = (startYear * 100) + (startMonth); // YYYY * 100 = YYYY00 + month = YYYYMM <- Key
      fData = totalSalesData.find(item => item.key === (point.toString()));
      monthlySalesData[i] = (fData == null) ? (null) : fData.netsales;
    } else {
      monthlySalesData[i] = 1;
    }

    const includeYear = (startMonth === 12 || startMonth === 1) ? "yes" : "no";
    monthlySalesLabels[i] =  months[startMonth - 1] + ((includeYear === "yes") ? " '" + (startYear).toString().substring(2) : "");
    startMonth += 1;
    if (startMonth > 12)
    {
      startMonth = 1;
      startYear += 1;
    }
  }

  const MonthlySalesChart = () => {
    const data = {
      labels: monthlySalesLabels,
      datasets: [
        {
          label: 'Total Sales',
          data: monthlySalesData,
          borderColor: 'rgba(233, 40, 40, 0.9)',
          backgroundColor: 'rgba(233, 40, 40, 0.8)',
        }
      ],
    };
  
    const option = {
      responsive: true,
      maintainAspectRatio: false,
      scales: {
        y: {
          ticks: {
            callback: function(value) {
              return '$' + value;
            }
          }
        }
      },
      plugins: {
        legend: { 
          position: 'top',
          onClick: null, 
        },
        title: { 
          display: true, 
          text: 'Monthly Sales For The Past Year' 
        },
        tooltip: {
          callbacks: {
            label: function(context) {
              return context.dataset.label + ": $" + (context.raw).toLocaleString();
            }
          }
        },
      }
    };
  
    return <Line data = {data} options = {option} />;
  };

  // Reset for second chart
  startMonth = (todayDate.getMonth() + 1) - 1; 
  startYear = todayDate.getFullYear();

  if (startMonth === 0) {
    startMonth = 12;
    startYear -= 1;
  }

  var budgetDataS, budgetDataB, budgetTitle;
  budgetTitle = months[startMonth - 1] + ' ' + startYear + ' Budget and Spending';
  if (!loadingBudget && budgetData != null) {
    let point = (startYear * 100) + (startMonth);
    fData = budgetData.find(item => item.key === point.toString());
    if (fData != null)
    {
      budgetDataS = [fData.foodpaperspending, fData.laborspending, fData.purchasespending];
      budgetDataB = [fData.foodpaperbudget, fData.laborbudget, fData.purchasebudget];
    } else {
      budgetDataS = [null, null, null];
      budgetDataB = [null, null, null];
    }
  } else {
    budgetDataS = [1, 1, 1];
    budgetDataB = [1, 1, 1];
  }

  const BudgetChart = () => {
    const data = {
      labels: ['Food & Paper', 'Labor', 'Purchases'],
      datasets: [
        {
          label: 'Budget',
          data: budgetDataB,
          borderColor: 'rgba(40, 59, 233, 0.9)',
          backgroundColor: 'rgba(40, 59, 233, 0.8)',
        },
        {
          label: 'Spent',
          data: budgetDataS,
          borderColor: 'rgba(233, 40, 40, 0.9)',
          backgroundColor: 'rgba(233, 40, 40, 0.8)',
        }
      ],
    };
  
    const option = {
      responsive: true,
      maintainAspectRatio: false,
      scales: {
        y: {
          ticks: {
            callback: function(value) {
              return '$' + value;
            }
          }
        }
      },
      plugins: {
        legend: { 
          position: 'top',
          onClick: null, 
        },
        title: { 
          display: true, 
          text: budgetTitle 
        },
        tooltip: {
          callbacks: {
            label: function(context) {
              return context.dataset.label + ": $" + (context.raw).toLocaleString();
            }
          }
        },
      }
    };
  
    return <Bar data = {data} options = {option} />;
  };

  //Reset for third chart
  startMonth = todayDate.getMonth() - 2;
  startYear = todayDate.getFullYear();

  if (startMonth < 0) {
    let r = -(startMonth);
    startMonth = 12 - r;
    startYear -= 1;
  }
  
  var pacDataValues, projDataValues, pacVSProjlabels;
  pacDataValues = [];
  projDataValues = [];
  pacVSProjlabels = [];
  for (let i = 0; i < 3; i++) {
    if (!loadingPAC && pacData != null) {
      let point = (startYear * 100) + (startMonth);
      fData = pacData.find(item => item.key === point.toString());
      pacDataValues[i] = (fData == null) ? (null) : fData.pac;
      projDataValues[i] = (fData == null) ? (null) : fData.projections;
    } else {
      pacDataValues[i] = 1;
      projDataValues[i] = 1;
    }

    pacVSProjlabels[i] = months[startMonth - 1] + " " + (startYear).toString();
    
    startMonth += 1;
    if (startMonth > 12)
    {
      startMonth = 1;
      startYear += 1;
    }
  }
  
  const PacVSProjectedChart = () => {
    const data = {
      labels: pacVSProjlabels,
      datasets: [
        {
          label: 'Projected',
          data: projDataValues,
          borderColor: 'rgba(40, 59, 233, 0.9)',
          backgroundColor: 'rgba(40, 59, 233, 0.8)',
        },
        {
          label: 'P.A.C.',
          data: pacDataValues,
          borderColor: 'rgba(233, 40, 40, 0.9)',
          backgroundColor: 'rgba(233, 40, 40, 0.8)',
        }
      ],
    };
  
    const option = {
      responsive: true,
      maintainAspectRatio: false,
      scales: {
        y: {
          ticks: {
            callback: function(value) {
              return '$' + value;
            }
          }
        }
      },
      plugins: {
        legend: { 
          position: 'top',
          onClick: null,
        },
        title: { 
          display: true, 
          text: 'P.A.C v.s. Projections' 
        },
        tooltip: {
          callbacks: {
            label: function(context) {
              return context.dataset.label + ": $" + (context.raw).toLocaleString();
            }
          }
        },
      }
    };
  
    return <Bar data = {data} options = {option} />;
  };

  const getDaysUntil = (dateString) => {
    if (!dateString) return null;
    const deadline = new Date(dateString);
    const today = new Date();
    today.setHours(0, 0, 0, 0);
    deadline.setHours(0, 0, 0, 0);
    const diffTime = deadline - today;
    const diffDays = Math.ceil(diffTime / (1000 * 60 * 60 * 24));
    return diffDays;
  };

  const getDeadlineStatus = (dateString) => {
    const days = getDaysUntil(dateString);
    if (days === null) return { label: 'Unknown', color: 'default' };
    if (days < 0) return { label: 'Overdue', color: 'error' };
    if (days === 0) return { label: 'Today', color: 'error' };
    if (days <= 3) return { label: `${days} days`, color: 'warning' };
    if (days <= 7) return { label: `${days} days`, color: 'info' };
    return { label: `${days} days`, color: 'success' };
  };

  const formatDate = (dateString) => {
    if (!dateString) return '';
    const date = new Date(dateString);
    return date.toLocaleDateString('en-US', { 
      month: 'short', 
      day: 'numeric'
    });
  };

  const DeadlinesWidget = () => {
    if (loadingDeadlines) {
      return <Skeleton variant="rectangular" animation="wave" height={'100%'} />;
    }

    if (deadlines.length === 0) {
      return (
        <Box sx={{ 
          display: 'flex', 
          flexDirection: 'column', 
          alignItems: 'center', 
          justifyContent: 'center',
          height: '100%',
          textAlign: 'center',
          py: 4
        }}>
          <EventIcon sx={{ fontSize: 60, color: 'text.secondary', mb: 2 }} />
          <Typography variant="h6" color="text.secondary" gutterBottom>
            No Upcoming Deadlines
          </Typography>
          <Typography variant="body2" color="text.secondary">
            All deadlines are complete or none are set
          </Typography>
        </Box>
      );
    }

    return (
      <Box>
        <Box sx={{ 
          display: 'flex', 
          justifyContent: 'space-between', 
          alignItems: 'center',
          mb: 2
        }}>
          <Typography variant="h6" sx={{ fontWeight: 600 }}>
            Upcoming Deadlines
          </Typography>
          <Button 
            size="small" 
            onClick={() => navigate('/navi/settings/deadline-management')}
          >
            View All
          </Button>
        </Box>
        <List sx={{ pt: 0 }}>
          {deadlines.map((deadline) => {
            const status = getDeadlineStatus(deadline.dueDate);
            return (
              <ListItem 
                key={deadline.id}
                sx={{ 
                  px: 0,
                  borderBottom: '1px solid',
                  borderColor: 'divider',
                  '&:last-child': { borderBottom: 'none' }
                }}
              >
                <ListItemText
                  primary={
                    <Box sx={{ display: 'flex', alignItems: 'center', gap: 1 }}>
                      <Typography variant="body1" fontWeight={500}>
                        {deadline.title}
                      </Typography>
                      <Chip
                        label={deadline.type?.toUpperCase()}
                        size="small"
                        color={
                          deadline.type === 'pac' ? 'primary' :
                          deadline.type === 'invoice' ? 'success' :
                          'warning'
                        }
                        sx={{ height: 20, fontSize: '0.7rem' }}
                      />
                    </Box>
                  }
                  secondary={
                    <Box sx={{ display: 'flex', justifyContent: 'space-between', mt: 0.5 }}>
                      <Typography variant="body2" color="text.secondary">
                        {formatDate(deadline.dueDate)}
                      </Typography>
                      <Chip
                        label={status.label}
                        size="small"
                        color={status.color}
                        sx={{ height: 20, fontSize: '0.7rem' }}
                      />
                    </Box>
                  }
                />
              </ListItem>
            );
          })}
        </List>
      </Box>
    );
  };
  
  const AnnouncementAutoScroll = () => {
    const [scrollIndex, setScrollIndex] = useState(0);
    const [announcements, setAnnouncements] = useState([]);
    const [loadingAnnouncements, setLoadingAnnouncements] = useState(false);
    const [fetching, setFetching] = useState(false);
    const [loadedAnnouncements, setLoadedAnnouncements] = useState(false);

    const { userRole } = useAuth();

    const fetchAnnouncements = async () => {
      setLoadingAnnouncements(true);
      try {
        const res = await fetch(`http://localhost:5140/api/pac/announcements?role=${userRole}`);
        const data = await res.json();
        setAnnouncements(data);
        setScrollIndex(0);
      } catch (err) {
        console.error("Error fetching announcements:", err);
      } finally {
        setLoadingAnnouncements(false);
        setLoadedAnnouncements(true);
      }
    };

    useEffect(() => {
      if (fetching || loadedAnnouncements) return;

      fetchAnnouncements();
      setFetching(true);

      const timer = setTimeout(() => {
        setFetching(false);
      }, 1000);

      const timer2 = setTimeout(() => {
        setLoadedAnnouncements(false);
      }, 1000000);

      return () => clearTimeout(timer);  
    }, []);

    const nextA = () => {
      setScrollIndex(prev => (prev + 1) % announcements.length);
    };

    const prevA = () => {
      setScrollIndex(prev => (prev - 1 + announcements.length) % announcements.length);
    };

    return (
      <Paper
      elevation={3}
      sx={{
        minHeight: 100,
        height: 'auto',
        overflow: 'hidden',
        position: 'relative',
        backgroundColor: '#ffffffff',
        padding: 1,
      }}
    >
      <Typography
        variant="subtitle1"
        sx={{
          position: 'absolute',
          top: 4,
          left: '50%',
          transform: 'translateX(-50%)',
          fontWeight: 'bold',
          color: 'text.primary',
        }}
      >
        Announcements
      </Typography>
      
      <Stack direction="row" alignItems="center" spacing={1} sx={{ mt: 1 }}>
        <IconButton onClick={prevA}>
          <ArrowBackIosNew fontSize="small" />
        </IconButton>

        <Box
          sx={{
            flexGrow: 1,
            height: 60,
            overflow: 'hidden',
            position: 'relative',
          }}
        >
          <Box>
            {loadingAnnouncements
              ? "Loading announcements..."
              : announcements.length > 0 ? (
              <Box>
                <Typography>

                </Typography>
                <Typography variant="h6" gutterBottom>
                  {announcements[scrollIndex].title}
                </Typography>
                <Typography variant="body1" color="text.secondary">
                  {announcements[scrollIndex].message}
                </Typography>
              </Box>
            ) : (
              <Typography
                variant="body2"
                color="text.secondary"
                sx={{ textAlign: "center", py: 4 }}
              >
                No announcements.
              </Typography>
            )
            }
          </Box>
        </Box>

        <IconButton onClick={nextA}>
          <ArrowForwardIos fontSize="small" />
        </IconButton>
      </Stack>

      {announcements.length > 0 && (
        <Typography
          variant="caption"
          sx={{
            position: 'absolute',
            bottom: 4,
            left: '50%',
            color: 'text.secondary',
          }}
        >
          {scrollIndex + 1} / {announcements.length}
        </Typography>
      )}
    </Paper>
    );
  };

  return (
    <Box sx={{flexGrow: 1}}>
      <Grid container spacing={3} columns={{ xs: 6, sm: 12, md: 12}} sx={{ padding: 2, height: '75vh'}}>
        <Grid size = {12}>
          <AnnouncementAutoScroll />
        </Grid>
        <Grid size = {6}>
          <Paper sx={{ padding: 2, minHeight: '35vh' }}>
            <DeadlinesWidget />
          </Paper>
        </Grid>
        <Grid size = {6}>
          <Paper sx={{ padding: 2, minHeight: '35vh' }}>
            {loadingTotals 
              ? (<Skeleton variant="rectangular" animation="wave" height={'35vh'} />) 
              : ((totalSalesData != null) ? <MonthlySalesChart /> : <p>ERROR: Unable to load data for chart.</p> )}
          </Paper>
        </Grid>
        <Grid size = {6}>
          <Paper sx={{ padding: 2, minHeight: '35vh' }}>
            {loadingBudget 
              ? (<Skeleton variant="rectangular" animation="wave" height={'35vh'} />) 
              : ((budgetData != null) ? <BudgetChart /> : <p>ERROR: Unable to load data for chart.</p>)}
          </Paper>
        </Grid>
        <Grid size = {6}>
          <Paper sx={{ padding: 2, minHeight: '35vh' }}>
            {loadingPAC 
              ? (<Skeleton variant="rectangular" animation="wave" height={'35vh'} />) 
              : ((pacData != null) ? <PacVSProjectedChart /> : <p>ERROR: Unable to load data for chart.</p>)}
          </Paper>
        </Grid>
      </Grid>
    </Box>
  );
};

export default Dashboard;<|MERGE_RESOLUTION|>--- conflicted
+++ resolved
@@ -1,10 +1,6 @@
 import React, { useContext, useEffect, useState } from "react";
-<<<<<<< HEAD
-import { Box, Grid2 as Grid, Paper, Skeleton, Typography, IconButton, Stack } from "@mui/material";
+import { Box, Grid2 as Grid, Paper, Skeleton, Typography, IconButton, Stack, List, ListItem, ListItemText, Chip, Button } from "@mui/material";
 import { ArrowBackIosNew, ArrowForwardIos } from '@mui/icons-material'; 
-=======
-import { Box, Container, Grid2 as Grid, Paper, Skeleton, Typography, List, ListItem, ListItemText, Chip, Button } from "@mui/material";
->>>>>>> 9526bc67
 import { Bar, Line } from "react-chartjs-2";
 import { Chart as ChartJS, CategoryScale, LinearScale, PointElement, BarElement, LineElement, Title, Tooltip, Legend } from "chart.js";
 import EventIcon from '@mui/icons-material/Event';
