<<<<<<< HEAD
import React, { useState } from 'react';
import { useNavigate, Outlet } from 'react-router-dom';
import { TiThMenu } from "react-icons/ti";
import './navBar.css';
import { auth } from "../../config/firebase";
=======
import React, { useState, useEffect, useContext } from "react";
import { useNavigate } from "react-router-dom";
import "./navBar.css";
import { auth } from "../../config/firebase-config";
>>>>>>> 662b2a61
import { signOut } from "firebase/auth";
import {
  FormControl,
  InputLabel,
  Select,
  MenuItem,
  IconButton,
  Button,
  Tooltip,
} from "@mui/material";
import {
  Home,
  ReceiptLong,
  UploadFile,
  Summarize,
  Analytics,
  Settings,
  Logout,
  AccountCircle,
  Storefront,
  Menu as MenuIcon,
  Close as CloseIcon,
  Dashboard,
} from "@mui/icons-material";
import { StoreContext } from "../../context/storeContext"; // Import StoreContext

export function NavBar() {
  const navigate = useNavigate();
  const [sideNavOpen, setSideNavOpen] = useState(false);
  const sideNavRef = React.useRef(null);

  // Replace hardcoded data with state
  const [userData, setUserData] = useState(null);
  const [stores, setStores] = useState([]);
  const [loading, setLoading] = useState(true);

  // Get global selected store from context
  const { selectedStore, setSelectedStore } = useContext(StoreContext);

  // Fetch data from JSON file
  useEffect(() => {
    const fetchData = async () => {
      try {
        const response = await fetch("/navBarTest.json");
        const data = await response.json();
        setUserData(data.userData);
        setStores(data.stores);
        setLoading(false);
      } catch (error) {
        console.error("Error loading data:", error);
        setLoading(false);
      }
    };

    fetchData();
  }, []);

  // Update store change handler
  const handleStoreChange = (event) => {
    const newStore = event.target.value;
    setSelectedStore(newStore);
    // Optionally, trigger refresh of data in other components here
  };

  // Update store text getter
  const getSelectedStoreText = () => {
    const selected = stores.find((s) => s.storeNum === selectedStore);
    return selected
      ? `${selected.storeNum} - ${selected.subName}`
      : "Select Store";
  };

  // Add click outside handler
  useEffect(() => {
    function handleClickOutside(event) {
      if (
        sideNavRef.current &&
        !sideNavRef.current.contains(event.target) &&
        !event.target.closest(".hamburgerButton")
      ) {
        setSideNavOpen(false);
      }
    }
    document.addEventListener("mousedown", handleClickOutside);
    return () => {
      document.removeEventListener("mousedown", handleClickOutside);
    };
  }, []);

  // Navigate helper
  function handleNav(path) {
    navigate("/navi/" + path);
  }

  // Sign out logic
  async function handleSignOut() {
    try {
      await signOut(auth);
      localStorage.removeItem("user");
      navigate("/");
    } catch (e) {
      console.error("An error has occurred while signing out: ", e);
    }
  }

  return (
    <>
      {/* TOP NAV BAR */}
      <div className="topNavBar">
        <div className="topNavLeft">
          <IconButton
            className="hamburgerButton"
            onClick={() => setSideNavOpen(!sideNavOpen)}
          >
            {sideNavOpen ? (
              <CloseIcon sx={{ fontSize: 28 }} />
            ) : (
              <MenuIcon sx={{ fontSize: 28 }} />
            )}
          </IconButton>

          <div className="storeSelectorWrapper">
            <FormControl variant="outlined" size="small">
              <InputLabel id="store-select-label">
                <Storefront />
              </InputLabel>
              <Select
                labelId="store-select-label"
                id="store-select"
                value={selectedStore}
                onChange={handleStoreChange}
                label="Store"
                style={{ minWidth: 180 }}
                renderValue={() => getSelectedStoreText()}
              >
                {stores.map((store) => (
                  <MenuItem key={store.storeNum} value={store.storeNum}>
                    {store.storeNum} - {store.subName}
                  </MenuItem>
                ))}
              </Select>
            </FormControl>
          </div>
        </div>

        <div className="spacer" />

        <div className="accountButton">
          <Button
            className="accountBtn"
            onClick={() => handleNav("account")}
            startIcon={<AccountCircle sx={{ fontSize: 22 }} />}
          >
            {loading ? "Loading..." : userData?.firstName || "User"}
          </Button>
        </div>
      </div>

      <div
        ref={sideNavRef}
        className={`leftNavBar ${sideNavOpen ? "open" : ""}`}
      >
        <div className="sideNavContent">
          <div className="sideNavMain">
            <Tooltip title="Dashboard" placement="left">
              <Button
                className="navItem"
                onClick={() => handleNav("dashboard")}
                startIcon={<Dashboard />}
              >
                {sideNavOpen && "Dashboard"}
              </Button>
            </Tooltip>
            <Tooltip title="Invoice Logs" placement="left">
              <Button
                className="navItem"
                onClick={() => handleNav("invoiceLogs")}
                startIcon={<ReceiptLong />}
              >
                {sideNavOpen && "Invoice Logs"}
              </Button>
            </Tooltip>
            <Tooltip title="Submit Invoice" placement="left">
              <Button
                className="navItem"
                onClick={() => handleNav("submitInvoice")}
                startIcon={<UploadFile />}
              >
                {sideNavOpen && "Submit Invoice"}
              </Button>
            </Tooltip>
            <Tooltip title="Reports" placement="left">
              <Button
                className="navItem"
                onClick={() => handleNav("reports")}
                startIcon={<Summarize />}
              >
                {sideNavOpen && "Reports"}
              </Button>
            </Tooltip>
            <Tooltip title="PAC" placement="left">
              <Button
                className="navItem"
                onClick={() => handleNav("pac")}
                startIcon={<Analytics />}
              >
                {sideNavOpen && "PAC"}
              </Button>
            </Tooltip>
          </div>

          <div className="sideNavBottom">
            <Tooltip title="Settings" placement="left">
              <Button
                className="navItem"
                onClick={() => handleNav("settings")}
                startIcon={<Settings />}
              >
                {sideNavOpen && "Settings"}
              </Button>
            </Tooltip>
            <Tooltip title="Logout" placement="left">
              <Button
                className="navItem"
                onClick={handleSignOut}
                startIcon={<Logout />}
              >
                {sideNavOpen && "Logout"}
              </Button>
            </Tooltip>
          </div>
        </div>
      </div>
    </>
  );
}<|MERGE_RESOLUTION|>--- conflicted
+++ resolved
@@ -1,15 +1,8 @@
-<<<<<<< HEAD
 import React, { useState } from 'react';
 import { useNavigate, Outlet } from 'react-router-dom';
 import { TiThMenu } from "react-icons/ti";
 import './navBar.css';
 import { auth } from "../../config/firebase";
-=======
-import React, { useState, useEffect, useContext } from "react";
-import { useNavigate } from "react-router-dom";
-import "./navBar.css";
-import { auth } from "../../config/firebase-config";
->>>>>>> 662b2a61
 import { signOut } from "firebase/auth";
 import {
   FormControl,
