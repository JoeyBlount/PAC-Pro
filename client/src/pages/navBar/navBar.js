import React, { useState, useContext, useEffect } from "react";
import { useNavigate } from "react-router-dom";
import "./navBar.css";
import { auth } from "../../config/firebase-config";
import { signOut } from "firebase/auth";
import { useAuth } from "../../context/AuthContext";
import {
  FormControl,
  InputLabel,
  Select,
  MenuItem,
  IconButton,
  Button,
  Tooltip,
  Badge,
  Menu,
  ListItemIcon,
  ListItemText,
  Divider,
  useTheme,
} from "@mui/material";
import {
  ReceiptLong,
  UploadFile,
  Summarize,
  Analytics,
  Settings,
  Logout,
  AccountCircle,
  Storefront,
  Menu as MenuIcon,
  Close as CloseIcon,
  Dashboard,
  Print,
  Notifications,
  Delete,
  PersonAdd,
  DoneAll,
  Campaign,
} from "@mui/icons-material";
import { StoreContext } from "../../context/storeContext";
import AnnoucementDialog from "./annoucement";
import { apiUrl } from "../../utils/api";

// Helper to format timestamps into "x minutes ago"
function formatRelativeTime(timestamp) {
  if (!timestamp) return "";
  const date = timestamp.toDate ? timestamp.toDate() : new Date(timestamp); // Firestore Timestamp -> Date
  const diffMs = Date.now() - date.getTime();
  const diffMins = Math.floor(diffMs / 60000);
  if (diffMins < 1) return "Just now";
  if (diffMins < 60) return `${diffMins}m ago`;
  const diffHours = Math.floor(diffMins / 60);
  if (diffHours < 24) return `${diffHours}h ago`;
  const diffDays = Math.floor(diffHours / 24);
  if (diffDays === 1) return "Yesterday";
  return `${diffDays}d ago`;
}

export function NavBar() {
  const navigate = useNavigate();
  const { currentUser, userRole, loading: authLoading } = useAuth();
  const [sideNavOpen, setSideNavOpen] = useState(false);
  const [reportsDropdownOpen, setReportsDropdownOpen] = useState(false);
  const [reportsHoverTimeout, setReportsHoverTimeout] = useState(null);
  const sideNavRef = React.useRef(null);
  const reportsRef = React.useRef(null);
  const theme = useTheme();
  const isDark = theme.palette.mode === "dark";

  const [userData, setUserData] = useState(null);
  const [stores, setStores] = useState([]);
  const [loading, setLoading] = useState(true);

  // reports config for dropdown - PAC Actual report and Invoice Log
  const reportsList = [
    {
      id: "pac-actual-report",
      name: "PAC Actual Report",
      icon: <Analytics />,
      path: "/navi/pac",
      description: "View and print PAC Actual report",
    },
    {
      id: "invoice-log-report",
      name: "Invoice Log",
      icon: <ReceiptLong />,
      path: "/navi/invoiceLogs",
      description: "View and print invoice log report",
    },
  ];

  const { selectedStore, setSelectedStore } = useContext(StoreContext);

  // Fetch allowed stores from backend and basic user info
  useEffect(() => {
    const fetchData = async () => {
      if (authLoading || !currentUser) {
        return;
      }

      setLoading(true);
      try {
        let headers = {
          "Content-Type": "application/json",
        };

        // Handle authentication for both Firebase and Microsoft users
        if (currentUser.authMethod === "microsoft") {
          // For Microsoft users, use credentials with session cookies
          headers["X-Auth-Method"] = "microsoft";
        } else if (auth.currentUser) {
          // For Firebase users, use ID token
          const token = await auth.currentUser.getIdToken();
          headers["Authorization"] = `Bearer ${token}`;
        } else {
          // Fallback for dev mode
          headers["X-Dev-Email"] = "dev@example.com";
        }

        // Load allowed stores from backend
        const res = await fetch(apiUrl("/api/pac/nav/allowed-stores"), {
          method: "GET",
          headers: headers,
          credentials: "include",
        });

        if (!res.ok) {
          const errText = await res.text();
          throw new Error(`Failed to load stores: ${res.status} - ${errText}`);
        }
        const data = await res.json();
        const storesData = data.stores || [];
        setStores(storesData);

        // Set default selected store if not set
        if (!selectedStore && storesData.length > 0) {
          setSelectedStore(storesData[0].id);
        }

        // Set user data for display - use currentUser from AuthContext
        setUserData({
          firstName: currentUser.displayName?.split(" ")[0] || "User",
          email: currentUser.email,
        });
      } catch (error) {
        console.error("Error loading allowed stores:", error);
        setStores([]);
      } finally {
        setLoading(false);
      }
    };

    fetchData();
  }, [authLoading, currentUser, selectedStore, setSelectedStore]);

  // Helpers
  const handleStoreChange = (event) => {
    setSelectedStore(event.target.value);
  };

  const getSelectedStoreText = () => {
    if (!selectedStore || stores.length === 0) return "Select Store";
    const selected = stores.find((s) => s.id === selectedStore);
    return selected
      ? `${selected.storeID} - ${selected.subName}`
      : "Select Store";
  };

  // Add click outside handler
  useEffect(() => {
    function handleClickOutside(event) {
      if (
        sideNavRef.current &&
        !sideNavRef.current.contains(event.target) &&
        !event.target.closest(".hamburgerButton")
      ) {
        setSideNavOpen(false);
      }

      // Handle reports dropdown click outside
      if (
        reportsRef.current &&
        !reportsRef.current.contains(event.target) &&
        !event.target.closest(".reports-button")
      ) {
        setReportsDropdownOpen(false);
      }
    }
    document.addEventListener("mousedown", handleClickOutside);
    return () => {
      document.removeEventListener("mousedown", handleClickOutside);
      // Clean up timeout on unmount
      if (reportsHoverTimeout) {
        clearTimeout(reportsHoverTimeout);
      }
    };
  }, [reportsHoverTimeout]);
  // Navigate helper
  function handleNav(path) {
    navigate("/navi/" + path);
  }

  // Handle report navigation with auto-print
  function handleReportNavigation(report) {
<<<<<<< HEAD
    console.log("Navigating to report:", report.name, "at path:", report.path);
=======
    //console.log('Navigating to report:', report.name, 'at path:', report.path);
>>>>>>> 6b3cc990
    navigate(report.path);
    setReportsDropdownOpen(false);

    // Auto-trigger print/export after a delay to allow page load
    setTimeout(() => {
<<<<<<< HEAD
      console.log("Attempting to auto-trigger print/export for:", report.name);
      if (report.id === "pac-actual-report") {
        const tabButtons = document.querySelectorAll(
          '[role="tab"], .MuiTab-root, button[data-tab]'
        );
        const actualTab = Array.from(tabButtons).find(
          (btn) =>
            btn.textContent.toLowerCase().includes("actual") ||
            btn.getAttribute("data-tab") === "2"
        );
        if (actualTab) {
          console.log("Switching to Actual tab...");
=======
      //console.log('Attempting to auto-trigger print/export for:', report.name);
      if (report.id === 'pac-actual-report') {
        const tabButtons = document.querySelectorAll('[role="tab"], .MuiTab-root, button[data-tab]');
        const actualTab = Array.from(tabButtons).find(btn => 
          btn.textContent.toLowerCase().includes('actual') ||
          btn.getAttribute('data-tab') === '2'
        );
        if (actualTab) {
          //console.log('Switching to Actual tab...');
>>>>>>> 6b3cc990
          actualTab.click();
        }

        setTimeout(() => {
          const buttons = document.querySelectorAll("button");
          const printBtn = Array.from(buttons).find(
            (btn) =>
              btn.textContent.toLowerCase().includes("print report") ||
              btn.textContent.toLowerCase().includes("print")
          );
          if (printBtn) {
<<<<<<< HEAD
            console.log("Found print button, clicking...");
            printBtn.click();
          } else {
            console.log("No print button found");
=======
            //console.log('Found print button, clicking...');
            printBtn.click();
          } else {
            //console.log('No print button found');
>>>>>>> 6b3cc990
          }
        }, 1000); // Wait 1 second for tab to load
      } else if (report.id === "invoice-log-report") {
        // For Invoice Log, just open the export dialog
        const buttons = document.querySelectorAll("button");
        const exportBtn = Array.from(buttons).find((btn) =>
          btn.textContent.toLowerCase().includes("export")
        );
        if (exportBtn) {
<<<<<<< HEAD
          console.log("Found export button, opening dialog...");
          exportBtn.click();
        } else {
          console.log("No export button found");
=======
          //console.log('Found export button, opening dialog...');
          exportBtn.click();
        } else {
          //console.log('No export button found');
>>>>>>> 6b3cc990
        }
      }
    }, 1500);
  }

  // Sign out logic
  async function handleSignOut() {
    try {
      // Sign out of Firebase if logged in
      try {
        await signOut(auth);
      } catch {}

      // Clear backend Microsoft session cookie
      const BASE_URL = (
        process.env.REACT_APP_BACKEND_URL || "http://localhost:5140"
      ).replace(/\/+$/, "");
      await fetch(`${BASE_URL}/api/auth/logout`, {
        method: "POST",
        credentials: "include",
      });

      // Clear local storage and redirect
      localStorage.removeItem("user");
      navigate("/");
    } catch (e) {
      console.error("Error signing out: ", e);
      // Force redirect even on error
      localStorage.removeItem("user");
      navigate("/");
    }
  }

  // Notifications Related
  const [notifications, setNotifications] = useState([]);
  const [anchorEl, setAnchorEl] = useState(null);
  const [loadingNotifications, setLoadingNotificaitons] = useState([]);

  // Notifications listener
  useEffect(() => {
    if (!auth.currentUser) return;
    // console.log("Current user email:", auth.currentUser?.email);
    setLoadingNotificaitons(true);

    const fetchNotifications = async () => {
      try {
        const res = await fetch(
          apiUrl(
            `/api/pac/notifications?toEmail=${encodeURIComponent(
              auth.currentUser.email
            )}`
          )
        );
        const data = await res.json();
        // Ensure data is an array before setting
        setNotifications(Array.isArray(data) ? data : []);
      } catch (err) {
        console.error("Error loading notification settings:", err);
        setNotifications([]);
      } finally {
        setLoadingNotificaitons(false);
      }
    };

    fetchNotifications();
  }, []);

  // Mark single notification as read
  const markAsRead = async (notifId) => {
    try {
      const res = await fetch(
        apiUrl(`/api/pac/notifications/${notifId}/read`),
        { method: "POST" }
      );
      if (res.ok) {
        setNotifications((prev) =>
          prev.map((n) => (n.id === notifId ? { ...n, read: true } : n))
        );
      }
    } catch (err) {
      console.error("Error marking notification as read:", err);
    }
  };

  // Mark all notifications as read
  const markAllAsRead = async () => {
    try {
      const res = await fetch(
        apiUrl(
          `/api/pac/notifications/mark_all_read?toEmail=${encodeURIComponent(
            auth.currentUser.email
          )}`
        ),
        { method: "POST" }
      );
      if (res.ok) {
        setNotifications((prev) => prev.map((n) => ({ ...n, read: true })));
      }
    } catch (err) {
      console.error("Error marking all notifications as read:", err);
    }
  };

  // Notification dropdown
  const open = Boolean(anchorEl);
  const handleNotifClick = (event) => setAnchorEl(event.currentTarget);
  const handleNotifClose = () => setAnchorEl(null);

  const unreadCount = Array.isArray(notifications)
    ? notifications.filter((n) => !n.read).length
    : 0;

  const typeToIcon = {
    invoice_submitted: <ReceiptLong fontSize="small" color="primary" />,
    invoice_deleted: <Delete fontSize="small" color="error" />,
    projection_generated: <Analytics fontSize="small" color="success" />,
    welcome: <PersonAdd fontSize="small" color="secondary" />,
  };

  // Annoucement things
  const [openAnn, setOpenAnn] = useState(false);

  return (
    <>
      {/* TOP NAV BAR */}
      <div
        className="topNavBar"
        style={{
          background: isDark
            ? theme.palette.background.paper // dark mode color
            : "linear-gradient(to right, #2196f3, #0d47a1)", // light mode gradient
          color: theme.palette.text.primary,
          borderBottom: `1px solid ${theme.palette.divider}`,
          transition: "background-color 0.3s ease, color 0.3s ease",
        }}
      >
        <div className="topNavLeft">
          <IconButton
            className="hamburgerButton"
            onClick={() => setSideNavOpen(!sideNavOpen)}
          >
            {sideNavOpen ? (
              <CloseIcon sx={{ fontSize: 28 }} />
            ) : (
              <MenuIcon sx={{ fontSize: 28 }} />
            )}
          </IconButton>

          <div className="storeSelectorWrapper">
            <FormControl variant="outlined" size="small">
              <InputLabel id="store-select-label">
                <Storefront />
              </InputLabel>
              <Select
                labelId="store-select-label"
                id="store-select"
                value={selectedStore}
                onChange={handleStoreChange}
                label="Store"
                style={{ minWidth: 180 }}
                renderValue={() => getSelectedStoreText()}
              >
                {stores.map((store) => (
                  <MenuItem key={store.id} value={store.id}>
                    {store.storeID} - {store.subName}
                  </MenuItem>
                ))}
              </Select>
            </FormControl>
          </div>
        </div>

        <div className="spacer" />

        <div
          className="accountSection"
          style={{ display: "flex", alignItems: "center", gap: "8px" }}
        >
          {/* Annoucements */}
          <IconButton
            className="announcementBtn"
            onClick={() => setOpenAnn(true)}
          >
            <Campaign />
          </IconButton>
          <AnnoucementDialog open={openAnn} onClose={() => setOpenAnn(false)} />

          {/* Notifications Bell */}
          <IconButton className="notificationBtn" onClick={handleNotifClick}>
            <Badge badgeContent={unreadCount} color="error">
              <Notifications sx={{ fontSize: 24 }} />
            </Badge>
          </IconButton>
          <Menu
            anchorEl={anchorEl}
            open={open}
            onClose={handleNotifClose}
            PaperProps={{
              style: { maxHeight: 400, width: "340px" },
            }}
          >
            {loadingNotifications && (
              <MenuItem disabled>Loading Notifications</MenuItem>
            )}

            {notifications.length === 0 && (
              <MenuItem disabled>No notifications</MenuItem>
            )}

            {notifications.length > 0 && (
              <>
                <MenuItem
                  onClick={async () => {
                    await markAllAsRead();
                    handleNotifClose();
                  }}
                  style={{ fontWeight: 600 }}
                >
                  <ListItemIcon>
                    <DoneAll fontSize="small" color="success" />
                  </ListItemIcon>
                  <ListItemText primary="Mark all as read" />
                </MenuItem>
                <Divider />
              </>
            )}

            {notifications.map((notif) => (
              <div key={notif.id}>
                <MenuItem
                  onClick={async () => {
                    await markAsRead(notif.id);
                    handleNotifClose();
                    if (notif.invoiceId) {
                      navigate(`/invoice/${notif.invoiceId}`);
                    }
                  }}
                  style={{
                    whiteSpace: "normal",
                    maxWidth: "300px",
                    opacity: notif.read ? 0.6 : 1, // gray out read
                  }}
                >
                  <ListItemIcon>
                    {typeToIcon[notif.type] || (
                      <Notifications fontSize="small" />
                    )}
                  </ListItemIcon>
                  <ListItemText
                    primaryTypographyProps={{
                      style: {
                        fontWeight: notif.read ? 400 : 600,
                        fontStyle: notif.read ? "italic" : "normal",
                      },
                    }}
                    secondaryTypographyProps={{
                      style: { whiteSpace: "normal" },
                    }}
                    primary={notif.title}
                    secondary={
                      <>
                        {notif.message}
                        <br />
                        <span style={{ fontSize: "0.75rem", color: "#666" }}>
                          {formatRelativeTime(notif.createdAt)}
                        </span>
                      </>
                    }
                  />
                </MenuItem>
                <Divider />
              </div>
            ))}
          </Menu>

          {/* Account Button */}
          <Button
            className="accountBtn"
            onClick={() => handleNav("account")}
            startIcon={<AccountCircle sx={{ fontSize: 22 }} />}
          >
            {loading ? "Loading..." : userData?.firstName || "User"}
          </Button>
        </div>
      </div>

      {/* SIDE NAV */}
      <div
        ref={sideNavRef}
        className={`leftNavBar ${sideNavOpen ? "open" : ""}`}
        style={{
          backgroundColor: theme.palette.background.paper,
          color: theme.palette.text.primary,
          borderRight: `1px solid ${theme.palette.divider}`,
          transition: "background-color 0.3s ease, color 0.3s ease",
        }}
      >
        <div className="sideNavContent">
          <div className="sideNavMain">
            <Tooltip title="Dashboard" placement="left">
              <Button
                className="navItem"
                onClick={() => handleNav("dashboard")}
                startIcon={<Dashboard />}
              >
                {sideNavOpen && "Dashboard"}
              </Button>
            </Tooltip>
            <Tooltip title="Invoice Logs" placement="left">
              <Button
                className="navItem"
                onClick={() => handleNav("invoiceLogs")}
                startIcon={<ReceiptLong />}
              >
                {sideNavOpen && "Invoice Logs"}
              </Button>
            </Tooltip>
            <Tooltip title="Submit Invoice" placement="left">
              <Button
                className="navItem"
                onClick={() => handleNav("submitInvoice")}
                startIcon={<UploadFile />}
              >
                {sideNavOpen && "Submit Invoice"}
              </Button>
            </Tooltip>
            <div
              className="reports-container"
              ref={reportsRef}
              onMouseEnter={() => {
                if (reportsHoverTimeout) {
                  clearTimeout(reportsHoverTimeout);
                  setReportsHoverTimeout(null);
                }
                setReportsDropdownOpen(true);
              }}
              onMouseLeave={() => {
                const timeout = setTimeout(() => {
                  setReportsDropdownOpen(false);
                }, 300); // 300ms delay before closing
                setReportsHoverTimeout(timeout);
              }}
            >
              <Tooltip title="Reports" placement="left">
                <Button
                  className="navItem reports-button"
                  onClick={() => handleNav("reports")}
                  startIcon={<Summarize />}
                >
                  {sideNavOpen && "Reports"}
                </Button>
              </Tooltip>

              {/* Reports Dropdown */}
              {reportsDropdownOpen && (
                <div
                  className="reports-dropdown"
                  onMouseEnter={() => {
                    if (reportsHoverTimeout) {
                      clearTimeout(reportsHoverTimeout);
                      setReportsHoverTimeout(null);
                    }
                  }}
                  onMouseLeave={() => {
                    const timeout = setTimeout(() => {
                      setReportsDropdownOpen(false);
                    }, 300);
                    setReportsHoverTimeout(timeout);
                  }}
                >
                  {reportsList.map((report) => (
                    <div
                      key={report.id}
                      className="report-item"
                      onClick={() => handleReportNavigation(report)}
                    >
                      <div className="report-icon">{report.icon}</div>
                      <div className="report-content">
                        <div className="report-name">{report.name}</div>
                        <div className="report-description">
                          {report.description}
                        </div>
                      </div>
                      <div className="report-print-icon">
                        <Print />
                      </div>
                    </div>
                  ))}
                </div>
              )}
            </div>
            <Tooltip title="PAC" placement="left">
              <Button
                className="navItem"
                onClick={() => handleNav("pac")}
                startIcon={<Analytics />}
              >
                {sideNavOpen && "PAC"}
              </Button>
            </Tooltip>
          </div>

          <div className="sideNavBottom">
            <Tooltip title="Settings" placement="left">
              <Button
                className="navItem"
                onClick={() => handleNav("settings")}
                startIcon={<Settings />}
              >
                {sideNavOpen && "Settings"}
              </Button>
            </Tooltip>
            <Tooltip title="Logout" placement="left">
              <Button
                className="navItem"
                onClick={handleSignOut}
                startIcon={<Logout />}
              >
                {sideNavOpen && "Logout"}
              </Button>
            </Tooltip>
          </div>
        </div>
      </div>
    </>
  );
}<|MERGE_RESOLUTION|>--- conflicted
+++ resolved
@@ -203,30 +203,12 @@
 
   // Handle report navigation with auto-print
   function handleReportNavigation(report) {
-<<<<<<< HEAD
-    console.log("Navigating to report:", report.name, "at path:", report.path);
-=======
     //console.log('Navigating to report:', report.name, 'at path:', report.path);
->>>>>>> 6b3cc990
     navigate(report.path);
     setReportsDropdownOpen(false);
 
     // Auto-trigger print/export after a delay to allow page load
     setTimeout(() => {
-<<<<<<< HEAD
-      console.log("Attempting to auto-trigger print/export for:", report.name);
-      if (report.id === "pac-actual-report") {
-        const tabButtons = document.querySelectorAll(
-          '[role="tab"], .MuiTab-root, button[data-tab]'
-        );
-        const actualTab = Array.from(tabButtons).find(
-          (btn) =>
-            btn.textContent.toLowerCase().includes("actual") ||
-            btn.getAttribute("data-tab") === "2"
-        );
-        if (actualTab) {
-          console.log("Switching to Actual tab...");
-=======
       //console.log('Attempting to auto-trigger print/export for:', report.name);
       if (report.id === 'pac-actual-report') {
         const tabButtons = document.querySelectorAll('[role="tab"], .MuiTab-root, button[data-tab]');
@@ -236,7 +218,6 @@
         );
         if (actualTab) {
           //console.log('Switching to Actual tab...');
->>>>>>> 6b3cc990
           actualTab.click();
         }
 
@@ -248,17 +229,10 @@
               btn.textContent.toLowerCase().includes("print")
           );
           if (printBtn) {
-<<<<<<< HEAD
-            console.log("Found print button, clicking...");
-            printBtn.click();
-          } else {
-            console.log("No print button found");
-=======
             //console.log('Found print button, clicking...');
             printBtn.click();
           } else {
             //console.log('No print button found');
->>>>>>> 6b3cc990
           }
         }, 1000); // Wait 1 second for tab to load
       } else if (report.id === "invoice-log-report") {
@@ -268,17 +242,10 @@
           btn.textContent.toLowerCase().includes("export")
         );
         if (exportBtn) {
-<<<<<<< HEAD
-          console.log("Found export button, opening dialog...");
-          exportBtn.click();
-        } else {
-          console.log("No export button found");
-=======
           //console.log('Found export button, opening dialog...');
           exportBtn.click();
         } else {
           //console.log('No export button found');
->>>>>>> 6b3cc990
         }
       }
     }, 1500);
