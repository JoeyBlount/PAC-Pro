import React, { useState, useContext, useEffect } from "react";
import { useNavigate } from "react-router-dom";
import "./navBar.css";
import { auth } from "../../config/firebase-config";
import { signOut } from "firebase/auth";
import {
  FormControl,
  InputLabel,
  Select,
  MenuItem,
  IconButton,
  Button,
  Tooltip,
  Badge,
  Menu,
  ListItemIcon,
  ListItemText,
  Divider,
} from "@mui/material";
import {
  ReceiptLong,
  UploadFile,
  Summarize,
  Analytics,
  Settings,
  Logout,
  AccountCircle,
  Storefront,
  Menu as MenuIcon,
  Close as CloseIcon,
  Dashboard,
<<<<<<< HEAD
  Print,
  Assessment,
  TrendingUp,
  BarChart,
=======
  Notifications,
  Delete,
  PersonAdd,
  DoneAll,
>>>>>>> cc5c4f98
} from "@mui/icons-material";
import { StoreContext } from "../../context/storeContext";
import {
  collection,
  query,
  where,
  onSnapshot,
  getDocs,
  orderBy,
  doc,
  updateDoc,
  writeBatch,
} from "firebase/firestore";
import { db } from "../../config/firebase-config";

// Helper to format timestamps into "x minutes ago"
function formatRelativeTime(timestamp) {
  if (!timestamp) return "";
  const date =
    timestamp.toDate ? timestamp.toDate() : new Date(timestamp); // Firestore Timestamp -> Date
  const diffMs = Date.now() - date.getTime();
  const diffMins = Math.floor(diffMs / 60000);
  if (diffMins < 1) return "Just now";
  if (diffMins < 60) return `${diffMins}m ago`;
  const diffHours = Math.floor(diffMins / 60);
  if (diffHours < 24) return `${diffHours}h ago`;
  const diffDays = Math.floor(diffHours / 24);
  if (diffDays === 1) return "Yesterday";
  return `${diffDays}d ago`;
}

export function NavBar() {
  const navigate = useNavigate();
  const [sideNavOpen, setSideNavOpen] = useState(false);
  const [reportsDropdownOpen, setReportsDropdownOpen] = useState(false);
  const sideNavRef = React.useRef(null);
  const reportsRef = React.useRef(null);

  const [userData, setUserData] = useState(null);
  const [stores, setStores] = useState([]);
  const [loading, setLoading] = useState(true);

<<<<<<< HEAD
  // Reports configuration
  const reportsList = [
    {
      id: 'sales-report',
      name: 'Sales Report',
      icon: <TrendingUp />,
      path: '/navi/reports/sales',
      description: ''
    },
    {
      id: 'inventory-report',
      name: 'Inventory Report',
      icon: <Assessment />,
      path: '/navi/reports/inventory',
      description: ''
    },
    {
      id: 'financial-report',
      name: 'Financial Report',
      icon: <BarChart />,
      path: '/navi/reports/financial',
      description: ''
    },
    {
      id: 'pac-report',
      name: 'PAC Report',
      icon: <Analytics />,
      path: '/navi/reports/pac',
      description: ''
    }
  ];

  // Get global selected store from context
=======
  // Notifications state
  const [notifications, setNotifications] = useState([]);
  const [anchorEl, setAnchorEl] = useState(null);

>>>>>>> cc5c4f98
  const { selectedStore, setSelectedStore } = useContext(StoreContext);

  // Fetch user + stores
  useEffect(() => {
    const fetchData = async () => {
      setLoading(true);
      try {
        const user = auth.currentUser;
        if (user) {
          const userQuery = query(
            collection(db, "users"),
            where("uid", "==", user.uid)
          );
          const userSnapshot = await getDocs(userQuery);
          if (!userSnapshot.empty) {
            setUserData(userSnapshot.docs[0].data());
          }
        }

        const storesSnapshot = await getDocs(collection(db, "stores"));
        const storesData = storesSnapshot.docs.map((doc) => ({
          id: doc.id,
          ...doc.data(),
        }));
        setStores(storesData);

        if (!selectedStore && storesData.length > 0) {
          setSelectedStore(storesData[0].id);
        }
      } catch (error) {
        console.error("Error loading data from Firestore:", error);
      } finally {
        setLoading(false);
      }
    };

    fetchData();
  }, []);

  // Notifications listener
  useEffect(() => {
    if (!auth.currentUser) return;
    console.log("Current user email:", auth.currentUser?.email);

    const q = query(
      collection(db, "notifications"),
      where("toEmail", "==", auth.currentUser.email),
      orderBy("createdAt", "desc")
    );

    const unsub = onSnapshot(q, (snapshot) => {
      const notifs = snapshot.docs.map((doc) => ({
        id: doc.id,
        ...doc.data(),
      }));
      setNotifications(notifs);
    });

    return () => unsub();
  }, []);

  // Helpers
  const handleStoreChange = (event) => {
    setSelectedStore(event.target.value);
  };

  const getSelectedStoreText = () => {
    if (!selectedStore || stores.length === 0) return "Select Store";
    const selected = stores.find((s) => s.id === selectedStore);
    return selected ? `${selected.storeID} - ${selected.subName}` : "Select Store";
  };

<<<<<<< HEAD
  // Add click outside handler
  useEffect(() => {
    function handleClickOutside(event) {
      if (
        sideNavRef.current &&
        !sideNavRef.current.contains(event.target) &&
        !event.target.closest(".hamburgerButton")
      ) {
        setSideNavOpen(false);
      }
      
      // Handle reports dropdown click outside
      if (
        reportsRef.current &&
        !reportsRef.current.contains(event.target) &&
        !event.target.closest(".reports-button")
      ) {
        setReportsDropdownOpen(false);
      }
    }
    document.addEventListener("mousedown", handleClickOutside);
    return () => {
      document.removeEventListener("mousedown", handleClickOutside);
    };
  }, []);

  // Navigate helper
=======
>>>>>>> cc5c4f98
  function handleNav(path) {
    navigate("/navi/" + path);
  }

<<<<<<< HEAD
  // Handle report navigation with auto-print
  function handleReportNavigation(report) {
    navigate(report.path);
    setReportsDropdownOpen(false);
    
    // Auto-trigger print after a short delay to allow page load
    setTimeout(() => {
      const printButton = document.querySelector('.print-button, [data-print="true"], button[aria-label*="print"], button[aria-label*="Print"]');
      if (printButton) {
        printButton.click();
      } else {
        // Fallback: try to find any button with print-related text
        const buttons = document.querySelectorAll('button');
        const printBtn = Array.from(buttons).find(btn => 
          btn.textContent.toLowerCase().includes('print') || 
          btn.textContent.toLowerCase().includes('export')
        );
        if (printBtn) {
          printBtn.click();
        }
      }
    }, 1000); // 1 second delay to allow page to load
  }

  // Sign out logic
=======
>>>>>>> cc5c4f98
  async function handleSignOut() {
    try {
      await signOut(auth);
      localStorage.removeItem("user");
      navigate("/");
    } catch (e) {
      console.error("Error signing out: ", e);
    }
  }

  // Mark single notification as read
  async function markAsRead(notifId) {
    try {
      const notifRef = doc(db, "notifications", notifId);
      await updateDoc(notifRef, { read: true, readAt: new Date() });
    } catch (err) {
      console.error("Error marking notification as read:", err);
    }
  }

  // Mark all notifications as read
  async function markAllAsRead() {
    try {
      const batch = writeBatch(db);
      notifications.forEach((n) => {
        if (!n.read) {
          const notifRef = doc(db, "notifications", n.id);
          batch.update(notifRef, { read: true, readAt: new Date() });
        }
      });
      await batch.commit();
    } catch (err) {
      console.error("Error marking all notifications as read:", err);
    }
  }

  // Notification dropdown
  const open = Boolean(anchorEl);
  const handleNotifClick = (event) => setAnchorEl(event.currentTarget);
  const handleNotifClose = () => setAnchorEl(null);

  const unreadCount = notifications.filter((n) => !n.read).length;

  const typeToIcon = {
    invoice_submitted: <ReceiptLong fontSize="small" color="primary" />,
    invoice_deleted: <Delete fontSize="small" color="error" />,
    projection_generated: <Analytics fontSize="small" color="success" />,
    welcome: <PersonAdd fontSize="small" color="secondary" />,
  };

  return (
    <>
      {/* TOP NAV BAR */}
      <div className="topNavBar">
        <div className="topNavLeft">
          <IconButton
            className="hamburgerButton"
            onClick={() => setSideNavOpen(!sideNavOpen)}
          >
            {sideNavOpen ? (
              <CloseIcon sx={{ fontSize: 28 }} />
            ) : (
              <MenuIcon sx={{ fontSize: 28 }} />
            )}
          </IconButton>

          <div className="storeSelectorWrapper">
            <FormControl variant="outlined" size="small">
              <InputLabel id="store-select-label">
                <Storefront />
              </InputLabel>
              <Select
                labelId="store-select-label"
                id="store-select"
                value={selectedStore}
                onChange={handleStoreChange}
                label="Store"
                style={{ minWidth: 180 }}
                renderValue={() => getSelectedStoreText()}
              >
                {stores.map((store) => (
                  <MenuItem key={store.id} value={store.id}>
                    {store.storeID} - {store.subName}
                  </MenuItem>
                ))}
              </Select>
            </FormControl>
          </div>
        </div>

        <div className="spacer" />

        <div
          className="accountSection"
          style={{ display: "flex", alignItems: "center", gap: "8px" }}
        >
          {/* Notifications Bell */}
          <IconButton
            className="notificationBtn"
            onClick={handleNotifClick}
          >
            <Badge badgeContent={unreadCount} color="error">
              <Notifications sx={{ fontSize: 24 }} />
            </Badge>
          </IconButton>
          <Menu
            anchorEl={anchorEl}
            open={open}
            onClose={handleNotifClose}
            PaperProps={{
              style: { maxHeight: 400, width: "340px" },
            }}
          >
            {notifications.length === 0 && (
              <MenuItem disabled>No notifications</MenuItem>
            )}

            {notifications.length > 0 && (
              <>
                <MenuItem
                  onClick={async () => {
                    await markAllAsRead();
                    handleNotifClose();
                  }}
                  style={{ fontWeight: 600 }}
                >
                  <ListItemIcon>
                    <DoneAll fontSize="small" color="success" />
                  </ListItemIcon>
                  <ListItemText primary="Mark all as read" />
                </MenuItem>
                <Divider />
              </>
            )}

            {notifications.map((notif) => (
              <div key={notif.id}>
                <MenuItem
                  onClick={async () => {
                    await markAsRead(notif.id);
                    handleNotifClose();
                    if (notif.invoiceId) {
                      navigate(`/invoice/${notif.invoiceId}`);
                    }
                  }}
                  style={{
                    whiteSpace: "normal",
                    maxWidth: "300px",
                    opacity: notif.read ? 0.6 : 1, // gray out read
                  }}
                >
                  <ListItemIcon>
                    {typeToIcon[notif.type] || <Notifications fontSize="small" />}
                  </ListItemIcon>
                  <ListItemText
                    primaryTypographyProps={{
                      style: {
                        fontWeight: notif.read ? 400 : 600,
                        fontStyle: notif.read ? "italic" : "normal",
                      },
                    }}
                    secondaryTypographyProps={{
                      style: { whiteSpace: "normal" },
                    }}
                    primary={notif.title}
                    secondary={
                      <>
                        {notif.message}
                        <br />
                        <span style={{ fontSize: "0.75rem", color: "#666" }}>
                          {formatRelativeTime(notif.createdAt)}
                        </span>
                      </>
                    }
                  />
                </MenuItem>
                <Divider />
              </div>
            ))}
          </Menu>

          {/* Account Button */}
          <Button
            className="accountBtn"
            onClick={() => handleNav("account")}
            startIcon={<AccountCircle sx={{ fontSize: 22 }} />}
          >
            {loading ? "Loading..." : userData?.firstName || "User"}
          </Button>
        </div>
      </div>

      {/* SIDE NAV */}
      <div
        ref={sideNavRef}
        className={`leftNavBar ${sideNavOpen ? "open" : ""}`}
      >
        <div className="sideNavContent">
          <div className="sideNavMain">
            <Tooltip title="Dashboard" placement="left">
              <Button
                className="navItem"
                onClick={() => handleNav("dashboard")}
                startIcon={<Dashboard />}
              >
                {sideNavOpen && "Dashboard"}
              </Button>
            </Tooltip>
            <Tooltip title="Invoice Logs" placement="left">
              <Button
                className="navItem"
                onClick={() => handleNav("invoiceLogs")}
                startIcon={<ReceiptLong />}
              >
                {sideNavOpen && "Invoice Logs"}
              </Button>
            </Tooltip>
            <Tooltip title="Submit Invoice" placement="left">
              <Button
                className="navItem"
                onClick={() => handleNav("submitInvoice")}
                startIcon={<UploadFile />}
              >
                {sideNavOpen && "Submit Invoice"}
              </Button>
            </Tooltip>
            <div 
              className="reports-container" 
              ref={reportsRef}
              onMouseEnter={() => setReportsDropdownOpen(true)}
              onMouseLeave={() => setReportsDropdownOpen(false)}
            >
              <Tooltip title="Reports" placement="left">
                <Button
                  className="navItem reports-button"
                  onClick={() => handleNav("reports")}
                  startIcon={<Summarize />}
                >
                  {sideNavOpen && "Reports"}
                </Button>
              </Tooltip>
              
              {/* Reports Dropdown */}
              {reportsDropdownOpen && (
                <div className="reports-dropdown">
                  {reportsList.map((report) => (
                    <div
                      key={report.id}
                      className="report-item"
                      onClick={() => handleReportNavigation(report)}
                    >
                      <div className="report-icon">
                        {report.icon}
                      </div>
                      <div className="report-content">
                        <div className="report-name">{report.name}</div>
                        <div className="report-description">{report.description}</div>
                      </div>
                      <div className="report-print-icon">
                        <Print />
                      </div>
                    </div>
                  ))}
                </div>
              )}
            </div>
            <Tooltip title="PAC" placement="left">
              <Button
                className="navItem"
                onClick={() => handleNav("pac")}
                startIcon={<Analytics />}
              >
                {sideNavOpen && "PAC"}
              </Button>
            </Tooltip>
          </div>

          <div className="sideNavBottom">
            <Tooltip title="Settings" placement="left">
              <Button
                className="navItem"
                onClick={() => handleNav("settings")}
                startIcon={<Settings />}
              >
                {sideNavOpen && "Settings"}
              </Button>
            </Tooltip>
            <Tooltip title="Logout" placement="left">
              <Button
                className="navItem"
                onClick={handleSignOut}
                startIcon={<Logout />}
              >
                {sideNavOpen && "Logout"}
              </Button>
            </Tooltip>
          </div>
        </div>
      </div>
    </>
  );
}<|MERGE_RESOLUTION|>--- conflicted
+++ resolved
@@ -29,17 +29,16 @@
   Menu as MenuIcon,
   Close as CloseIcon,
   Dashboard,
-<<<<<<< HEAD
+
   Print,
   Assessment,
   TrendingUp,
   BarChart,
-=======
   Notifications,
   Delete,
   PersonAdd,
   DoneAll,
->>>>>>> cc5c4f98
+
 } from "@mui/icons-material";
 import { StoreContext } from "../../context/storeContext";
 import {
@@ -81,9 +80,11 @@
   const [userData, setUserData] = useState(null);
   const [stores, setStores] = useState([]);
   const [loading, setLoading] = useState(true);
-
-<<<<<<< HEAD
-  // Reports configuration
+    // Notifications state (from main)
+  const [notifications, setNotifications] = useState([]);
+  const [anchorEl, setAnchorEl] = useState(null);
+
+  // Reports configuration (from scrum304,305,307)
   const reportsList = [
     {
       id: 'sales-report',
@@ -115,13 +116,6 @@
     }
   ];
 
-  // Get global selected store from context
-=======
-  // Notifications state
-  const [notifications, setNotifications] = useState([]);
-  const [anchorEl, setAnchorEl] = useState(null);
-
->>>>>>> cc5c4f98
   const { selectedStore, setSelectedStore } = useContext(StoreContext);
 
   // Fetch user + stores
@@ -194,7 +188,7 @@
     return selected ? `${selected.storeID} - ${selected.subName}` : "Select Store";
   };
 
-<<<<<<< HEAD
+
   // Add click outside handler
   useEffect(() => {
     function handleClickOutside(event) {
@@ -220,15 +214,12 @@
       document.removeEventListener("mousedown", handleClickOutside);
     };
   }, []);
-
   // Navigate helper
-=======
->>>>>>> cc5c4f98
   function handleNav(path) {
     navigate("/navi/" + path);
   }
 
-<<<<<<< HEAD
+
   // Handle report navigation with auto-print
   function handleReportNavigation(report) {
     navigate(report.path);
@@ -254,8 +245,7 @@
   }
 
   // Sign out logic
-=======
->>>>>>> cc5c4f98
+
   async function handleSignOut() {
     try {
       await signOut(auth);
