--- conflicted
+++ resolved
@@ -2,11 +2,7 @@
 import { useNavigate, Outlet } from 'react-router-dom';
 import { TiThMenu } from "react-icons/ti";
 import './navBar.css';
-<<<<<<< HEAD
-import { auth } from "../../config/firebaseConfig";
-=======
-import { auth } from "../../config/firebase";
->>>>>>> d7c3c615
+import { auth } from "../../config/firebase-config";
 import { signOut } from "firebase/auth";
 import {
   FormControl,
