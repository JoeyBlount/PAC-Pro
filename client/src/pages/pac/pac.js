--- conflicted
+++ resolved
@@ -50,94 +50,32 @@
 import LockOpenIcon from "@mui/icons-material/LockOpen";
 
 const expenseList = [
-<<<<<<< HEAD
   "Product Sales", "All Net Sales",
   "Base Food", "Employee Meal", "Condiment", "Total Waste", "Paper",
   "Crew Labor", "Management Labor", "Payroll Tax", "Advertising",
   "Travel", "Adv Other", "Promotion", "Outside Services",
   "Linen", "OP. Supply", "Maint. & Repair", "Small Equipment", "Utilities", "Office", "Cash +/-", "Crew Relations", "Training",
   "Total Controllable", "P.A.C."
-=======
-  "Sales",
-  "All Net Sales",
-  "Base Food",
-  "Employee Meal",
-  "Condiment",
-  "Total Waste",
-  "Paper",
-  "Crew Labor",
-  "Management Labor",
-  "Payroll Tax",
-  "Advertising",
-  "Travel",
-  "Adv Other",
-  "Promotion",
-  "Outside Services",
-  "Linen",
-  "OP. Supply",
-  "Maint. & Repair",
-  "Small Equipment",
-  "Utilities",
-  "Office",
-  "Cash +/-",
-  "Misc: CR/TR/D&S",
-  "Total Controllable",
-  "P.A.C.",
-  "Δ P.A.C. $",
->>>>>>> 3a2f0ad6
 ];
 
 // Add expense(s) to this array to disable projected $ text field. Case-senstive.
 const hasUserInputAmountField = [
-<<<<<<< HEAD
   "Product Sales", "All Net Sales",
   "Travel", "Adv Other", "Outside Services",
   "Linen", "OP. Supply", "Maint. & Repair", "Small Equipment", "Utilities", "Office", "Cash +/-", "Crew Relations", "Training",
   "Promotion"
-=======
-  "Sales",
-  "All Net Sales",
-  "Travel",
-  "Adv Other",
-  "Outside Services",
-  "Linen",
-  "OP. Supply",
-  "Maint. & Repair",
-  "Small Equipment",
-  "Utilities",
-  "Office",
-  "Cash +/-",
-  "Misc: CR/TR/D&S",
-  "Total Controllable",
-  "P.A.C.",
-  "Δ P.A.C. $",
->>>>>>> 3a2f0ad6
 ];
 
 // Add expense(s) to this array to disable projected % text field. Case-senstive.
 const hasUserInputedPercentageField = [
-<<<<<<< HEAD
   "Base Food", "Employee Meal", "Condiment", "Total Waste", "Paper",
   "Crew Labor", "Management Labor", "Payroll Tax",
   "Advertising"
-=======
-  "Base Food",
-  "Employee Meal",
-  "Condiment",
-  "Total Waste",
-  "Paper",
-  "Crew Labor",
-  "Management Labor",
-  "Payroll Tax",
-  "Advertising",
-  "Promotion",
->>>>>>> 3a2f0ad6
 ];
 
 const getLabel = (key) => {
   const specialLabels = {
     "Payroll Tax": "% of Total Labor",
-<<<<<<< HEAD
     "Advertising": "% of All Net Sales"
   };
 
@@ -244,13 +182,6 @@
     historicalPercent: ansHist > 0 ? ((histTotal / ansHist) * 100).toFixed(2) : "0.00",
   };
   return next;
-=======
-    Advertising: "% of All Net Sales",
-    Promotion: "% of Product Sales",
-  };
-
-  return specialLabels[key] || "";
->>>>>>> 3a2f0ad6
 };
 
 const applyPac = (rows) => {
@@ -290,27 +221,10 @@
   const currentDate = new Date();
   const currentMonth = currentDate.toLocaleString("default", { month: "long" });
   const [month, setMonth] = useState(currentMonth);
-<<<<<<< HEAD
   const [savedData, setSavedData] = useState({});
 
   const pad2 = (n) => String(n).padStart(2, "0");
   const months = ["January", "February", "March", "April", "May", "June", "July", "August", "September", "October", "November", "December"];
-=======
-  const months = [
-    "January",
-    "February",
-    "March",
-    "April",
-    "May",
-    "June",
-    "July",
-    "August",
-    "September",
-    "October",
-    "November",
-    "December",
-  ];
->>>>>>> 3a2f0ad6
   const currentYear = new Date().getFullYear();
   const years = Array.from({ length: 11 }, (_, i) => currentYear - i);
   const [year, setYear] = useState(currentYear);
@@ -372,10 +286,7 @@
   }
   // State variables for Generate tab; may need to change these
   const pacGenRef = collection(db, "pacGen");
-<<<<<<< HEAD
   const pacProjectionsRef = collection(db, "pac-projections"); // for Projections tab
-=======
->>>>>>> 3a2f0ad6
   const [productNetSales, setProductNetSales] = useState(0);
   const [cash, setCash] = useState(0);
   const [promo, setPromo] = useState(0);
@@ -406,16 +317,9 @@
   const [endingNonProduct, setEndingNonProduct] = useState(0);
   const [endingOpsSupplies, setEndingOpsSupplies] = useState(0);
 
-<<<<<<< HEAD
+
   const [userData, setUserData] = useState(null);
 
-
-  const user = auth.currentUser;
-
-=======
-  const [histMonth, setHistMonth] = useState(month);
-  const [histYear, setHistYear] = useState(year);
->>>>>>> 3a2f0ad6
 
   const [openHistModal, setOpenHistModal] = useState(false);
   const [shouldLoadHist, setShouldLoadHist] = useState(false);
@@ -425,8 +329,18 @@
 
   const isAdmin = (userRole || "").toLowerCase() === "admin";
 
-<<<<<<< HEAD
-  const getPrevPeriod = (y, mName) => {
+  // Month locking state
+  const [monthLockStatus, setMonthLockStatus] = useState(null);
+  const [lastUpdatedTimestamp, setLastUpdatedTimestamp] = useState(null);
+  const [lockedMonths, setLockedMonths] = useState([]);
+
+  // Check if user can lock months (General Manager, Supervisor, or Admin)
+  const canLockMonth = ["admin", "general manager", "supervisor"].includes(
+    (userRole || "").toLowerCase()
+  );
+
+  // Only admins can unlock months
+  const canUnlockMonth = isAdmin; const getPrevPeriod = (y, mName) => {
     const i = months.indexOf(mName);              // 0..11
     const d = new Date(y, i - 1, 1);              // prev month
     return { y: d.getFullYear(), m: d.getMonth() + 1 }; // 1..12
@@ -472,155 +386,14 @@
   const { monthIndex: prevIdx, year: prevYear } = getPrevMonthYear();
   const [histMonth, setHistMonth] = useState(months[prevIdx]);
   const [histYear, setHistYear] = useState(prevYear);
-=======
-  // Month locking state
-  const [monthLockStatus, setMonthLockStatus] = useState(null);
-  const [lastUpdatedTimestamp, setLastUpdatedTimestamp] = useState(null);
-  const [lockedMonths, setLockedMonths] = useState([]);
-
-  // Check if user can lock months (General Manager, Supervisor, or Admin)
-  const canLockMonth = ["admin", "general manager", "supervisor"].includes(
-    (userRole || "").toLowerCase()
-  );
-
-  // Only admins can unlock months
-  const canUnlockMonth = isAdmin;
->>>>>>> 3a2f0ad6
 
   useEffect(() => {
     document.title = "PAC Pro - PAC";
   }, []);
 
-<<<<<<< HEAD
-  useEffect(() => {
-    setProjections(prev =>
-      prev.map(expense => ({
-        ...expense,
-        historicalDollar: "-",
-        historicalPercent: "-"
-      }))
-    );
-
-    setShouldLoadHist(false);
-  }, [month, year]);
-
-  // PAC goal fetch
-  useEffect(() => {
-    const fetchGoal = async () => {
-      if (!selectedStore) return;
-      try {
-        const monthIdx = months.indexOf(month);
-        const periodId = `${selectedStore}_${year}${String(monthIdx + 1).padStart(2, "0")}`;
-        const periodRef = doc(db, "pac-projections", periodId);
-        const periodSnap = await getDoc(periodRef);
-
-        if (periodSnap.exists() && typeof periodSnap.data()?.pacGoal !== "undefined") {
-          setPacGoal(String(periodSnap.data().pacGoal));
-        } else {
-          setPacGoal(""); // nothing saved yet for this period
-        }
-      } catch (e) {
-        console.error("PAC goal fetch error", e);
-      }
-    };
-    if (tabIndex === 0) fetchGoal();
-  }, [selectedStore, tabIndex, month, year]);
-
-
-  useEffect(() => {
-    if (!selectedStore || tabIndex !== 0) return;
-
-    const seedProjected = async () => {
-      const { y: prevY, m: prevM } = getPrevPeriod(year, month);
-      const prevId = `${selectedStore}_${String(prevY)}${pad2(prevM)}`;
-      const snap = await getDoc(doc(db, "pac-projections", prevId));
-      if (!snap.exists()) return;
-
-      const prevRows = Array.isArray(snap.data()?.projections) ? snap.data().projections : [];
-      const SKIP = new Set(["Total Controllable", "P.A.C."]);
-
-      setProjections(prev =>
-        applyAll(
-          prev.map(row => {
-            if (SKIP.has(row.name)) return row;
-            const match = prevRows.find(p => p.name === row.name) || {};
-            return {
-              ...row,
-              projectedDollar: match.projectedDollar ?? "",
-              projectedPercent: match.projectedPercent ?? ""
-            };
-          })
-        )
-      );
-
-      // carry forward last month's pacGoal into current period UI (optional)
-      if (typeof snap.data()?.pacGoal !== "undefined") {
-        setPacGoal(String(snap.data().pacGoal));
-      }
-    };
-
-    seedProjected();
-  }, [selectedStore, tabIndex, month, year]);
-
-  useEffect(() => {
-    if (!selectedStore || tabIndex !== 0) return;
-
-    const seedProjected = async () => {
-      const { y: prevY, m: prevM } = getPrevPeriod(year, month);
-      const prevId = `${selectedStore}_${String(prevY)}${pad2(prevM)}`;
-      const snap = await getDoc(doc(db, "pac-projections", prevId));
-      if (!snap.exists()) return;
-
-      const prevRows = Array.isArray(snap.data()?.projections) ? snap.data().projections : [];
-      const SKIP = new Set(["Total Controllable", "P.A.C."]);
-
-      setProjections(prev =>
-        applyAll(
-          prev.map(row => {
-            if (SKIP.has(row.name)) return row;
-            const match = prevRows.find(p => p.name === row.name) || {};
-            return {
-              ...row,
-              projectedDollar: match.projectedDollar ?? "",
-              projectedPercent: match.projectedPercent ?? ""
-            };
-          })
-        )
-      );
-
-      // carry forward last month's pacGoal into current period UI (optional)
-      if (typeof snap.data()?.pacGoal !== "undefined") {
-        setPacGoal(String(snap.data().pacGoal));
-      }
-    };
-
-    seedProjected();
-  }, [selectedStore, tabIndex, month, year]);
-
-
-  useEffect(() => {
-    // don't run until we know which store/period we're on
-    if (!selectedStore) return;
-
-    try {
-      const raw = localStorage.getItem(draftKey);
-      if (raw) {
-        const parsed = JSON.parse(raw);
-        // Keep your derived totals coherent after hydrating
-        setProjections(applyAll(Array.isArray(parsed) ? parsed : projections));
-        return; // if draft exists, skip any other seeding for this render
-      }
-    } catch (e) {
-      console.warn("Failed to read draft from localStorage", e);
-    }
-    // If no draft, let your existing server-seeding effect run as-is
-  }, [selectedStore, draftKey]);
-=======
-  // Month locking functions
   const fetchMonthLockStatus = async () => {
     try {
       if (!selectedStore) return;
->>>>>>> 3a2f0ad6
 
       const lockStatus = await MonthLockService.getMonthLockStatus(
         selectedStore,
@@ -639,7 +412,6 @@
         orderBy("createdAt", "desc"),
         limit(1)
       );
-
       const pacSnapshot = await getDocs(pacQuery);
       if (!pacSnapshot.empty) {
         const doc = pacSnapshot.docs[0];
@@ -668,14 +440,6 @@
       return;
     }
 
-<<<<<<< HEAD
-  useEffect(() => {
-    const loadHistoricalData = async () => {
-      if (!selectedStore || !histYear || !histMonth) return;
-
-      const histMonthIdx = months.indexOf(histMonth);
-      const docId = `${selectedStore}_${histYear}${String(histMonthIdx + 1).padStart(2, "0")}`;
-=======
     const isCurrentlyLocked = monthLockStatus?.is_locked || false;
 
     try {
@@ -721,6 +485,172 @@
     return isMonthLocked();
   };
 
+
+  useEffect(() => {
+    setProjections(prev =>
+      prev.map(expense => ({
+        ...expense,
+        historicalDollar: "-",
+        historicalPercent: "-"
+      }))
+    );
+
+    setShouldLoadHist(false);
+  }, [month, year]);
+
+  // PAC goal fetch
+  useEffect(() => {
+    const fetchGoal = async () => {
+      if (!selectedStore) return;
+      try {
+        const monthIdx = months.indexOf(month);
+        const periodId = `${selectedStore}_${year}${String(monthIdx + 1).padStart(2, "0")}`;
+        const periodRef = doc(db, "pac-projections", periodId);
+        const periodSnap = await getDoc(periodRef);
+
+        if (periodSnap.exists() && typeof periodSnap.data()?.pacGoal !== "undefined") {
+          setPacGoal(String(periodSnap.data().pacGoal));
+        } else {
+          setPacGoal(""); // nothing saved yet for this period
+        }
+      } catch (e) {
+        console.error("PAC goal fetch error", e);
+      }
+    };
+    if (tabIndex === 0) fetchGoal();
+  }, [selectedStore, tabIndex, month, year]);
+
+
+  useEffect(() => {
+    if (!selectedStore || tabIndex !== 0) return;
+
+    const seedProjected = async () => {
+      const { y: prevY, m: prevM } = getPrevPeriod(year, month);
+      const prevId = `${selectedStore}_${String(prevY)}${pad2(prevM)}`;
+      const snap = await getDoc(doc(db, "pac-projections", prevId));
+      if (!snap.exists()) return;
+
+      const prevRows = Array.isArray(snap.data()?.projections) ? snap.data().projections : [];
+      const SKIP = new Set(["Total Controllable", "P.A.C."]);
+
+      setProjections(prev =>
+        applyAll(
+          prev.map(row => {
+            if (SKIP.has(row.name)) return row;
+            const match = prevRows.find(p => p.name === row.name) || {};
+            return {
+              ...row,
+              projectedDollar: match.projectedDollar ?? "",
+              projectedPercent: match.projectedPercent ?? ""
+            };
+          })
+        )
+      );
+
+      // carry forward last month's pacGoal into current period UI (optional)
+      if (typeof snap.data()?.pacGoal !== "undefined") {
+        setPacGoal(String(snap.data().pacGoal));
+      }
+    };
+
+    seedProjected();
+  }, [selectedStore, tabIndex, month, year]);
+
+  useEffect(() => {
+    if (!selectedStore || tabIndex !== 0) return;
+
+    const seedProjected = async () => {
+      const { y: prevY, m: prevM } = getPrevPeriod(year, month);
+      const prevId = `${selectedStore}_${String(prevY)}${pad2(prevM)}`;
+      const snap = await getDoc(doc(db, "pac-projections", prevId));
+      if (!snap.exists()) return;
+
+      const prevRows = Array.isArray(snap.data()?.projections) ? snap.data().projections : [];
+      const SKIP = new Set(["Total Controllable", "P.A.C."]);
+
+      setProjections(prev =>
+        applyAll(
+          prev.map(row => {
+            if (SKIP.has(row.name)) return row;
+            const match = prevRows.find(p => p.name === row.name) || {};
+            return {
+              ...row,
+              projectedDollar: match.projectedDollar ?? "",
+              projectedPercent: match.projectedPercent ?? ""
+            };
+          })
+        )
+      );
+
+      // carry forward last month's pacGoal into current period UI (optional)
+      if (typeof snap.data()?.pacGoal !== "undefined") {
+        setPacGoal(String(snap.data().pacGoal));
+      }
+    };
+
+    seedProjected();
+  }, [selectedStore, tabIndex, month, year]);
+
+
+  useEffect(() => {
+    // don't run until we know which store/period we're on
+    if (!selectedStore) return;
+
+    try {
+      const raw = localStorage.getItem(draftKey);
+      if (raw) {
+        const parsed = JSON.parse(raw);
+        // Keep your derived totals coherent after hydrating
+        setProjections(applyAll(Array.isArray(parsed) ? parsed : projections));
+        return; // if draft exists, skip any other seeding for this render
+      }
+    } catch (e) {
+      console.warn("Failed to read draft from localStorage", e);
+    }
+    // If no draft, let your existing server-seeding effect run as-is
+  }, [selectedStore, draftKey]);
+
+  // Fetch user data from Firestore
+  useEffect(() => {
+    const fetchData = async () => {
+      try {
+        // Get the current user from Firebase Auth
+        const user = auth.currentUser;
+        if (user) {
+          // Query the "users" collection for the current user's data
+          const userQuery = query(
+            collection(db, "users"),
+            where("uid", "==", user.uid)
+          );
+          const userSnapshot = await getDocs(userQuery);
+          if (!userSnapshot.empty) {
+            setUserData(userSnapshot.docs[0].data());
+          }
+        }
+      } catch (error) {
+        console.error("Error loading data from Firestore:", error);
+      }
+    };
+
+    fetchData();
+  }, []);
+
+  // lock previous months/years for non-admins
+  const isMonthDisabled = (monthNumber, selectedYear) => {
+    if (isAdmin) return false;
+
+    const now = new Date();
+    const currentYear = now.getFullYear();
+    const currentMonthIdx = now.getMonth();
+    const targetIdx = months.indexOf(monthNumber);
+
+    if (targetIdx === -1) return false;
+
+    if (selectedYear < currentYear) return true;
+    if (selectedYear > currentYear) return false;
+    return targetIdx < currentMonthIdx;
+  };
+
   useEffect(() => {
     setProjections((prev) =>
       prev.map((expense) => ({
@@ -744,13 +674,10 @@
 
   useEffect(() => {
     const loadHistoricalData = async () => {
-      if (!selectedStore) return;
+      if (!selectedStore || !histYear || !histMonth) return;
 
       const histMonthIdx = months.indexOf(histMonth);
-      const docId = `${selectedStore}_${histYear}${String(
-        histMonthIdx + 1
-      ).padStart(2, "0")}`;
->>>>>>> 3a2f0ad6
+      const docId = `${selectedStore}_${histYear}${String(histMonthIdx + 1).padStart(2, "0")}`;
 
       console.log("Fetching historical doc:", docId);
 
@@ -758,15 +685,11 @@
       const snap = await getDoc(ref);
       if (!snap.exists()) {
         console.log("No data for", docId);
-<<<<<<< HEAD
         setShouldLoadHist(false);
-=======
->>>>>>> 3a2f0ad6
         return;
       }
       const latest = snap.data();
       console.log("latest data: ", latest);
-<<<<<<< HEAD
 
 
       const hist = expenseList.map(name => {
@@ -838,88 +761,8 @@
         };
         return map[name] || name;
       };
-=======
-
-      const hist = expenseList.map((name) => {
-        const entry = latest.projections?.find((p) => p.name === name) || {};
-        return {
-          name,
-          historicalDollar: entry.projectedDollar || "-",
-          historicalPercent: entry.projectedPercent || "-",
-        };
-      });
-
-      setProjections((prev) =>
-        prev.map((expense) => {
-          const h = hist.find((e) => e.name === expense.name) || {};
-          return {
-            ...expense,
-            historicalDollar: h.historicalDollar || "-",
-            historicalPercent: h.historicalPercent || "-",
-          };
-        })
-      );
-    };
-
-    if (tabIndex === 0 && shouldLoadHist) {
-      loadHistoricalData();
-      // setShouldLoadHist(false)
-    }
-  }, [selectedStore, histMonth, histYear, tabIndex, shouldLoadHist]);
-
-  useEffect(() => {
-    const loadLatestForPeriod = async () => {
-      if (!selectedStore) return;
-
-      try {
-        const monthIndex = months.indexOf(month); // 0 = January
-        const docId = `${selectedStore}_${year}${String(
-          monthIndex + 1
-        ).padStart(2, "0")}`;
-
-        console.log("Fetching projections doc:", docId);
-
-        const ref = doc(db, "pac_projections", docId);
-        const snap = await getDoc(ref);
-
-        if (!snap.exists()) {
-          console.log("No projections found for", docId);
-          return;
-        }
-
-        const latest = snap.data();
-        console.log("Projections for", docId, latest);
-
-        // Map Firestore fields → your table rows
-        setProjections((prev) =>
-          prev.map((expense) => {
-            const entry =
-              latest.projections?.find((p) => p.name === expense.name) || {};
-            return {
-              ...expense,
-              projectedDollar: entry.projectedDollar || "",
-              projectedPercent: entry.projectedPercent || "",
-              estimatedDollar: entry.estimatedDollar || "-",
-              estimatedPercent: entry.estimatedPercent || "-",
-              historicalDollar: entry.historicalDollar || "-",
-              historicalPercent: entry.historicalPercent || "-",
-            };
-          })
-        );
-      } catch (err) {
-        console.error("Failed to load pac_projections for period:", err);
-      }
-    };
-
-    const loadLatestPACData = async () => {
-      if (!selectedStore) return;
->>>>>>> 3a2f0ad6
-
-      try {
-        const monthIndex = months.indexOf(month);
-        const period = `${year}-${String(monthIndex + 1).padStart(2, "0")}`;
-
-<<<<<<< HEAD
+
+
       const SKIP = new Set(["Total Controllable", "P.A.C."]);
 
       const applyFromDoc = (data, tag) => {
@@ -992,119 +835,6 @@
 
 
       np.forEach((expense, idx) => {
-=======
-        console.log("Fetching PAC data for period:", period);
-
-        const pacQuery = query(
-          pacGenRef,
-          where("Period", "==", period),
-          orderBy("createdAt", "desc"),
-          limit(1)
-        );
-
-        const pacSnapshot = await getDocs(pacQuery);
-        if (!pacSnapshot.empty) {
-          const doc = pacSnapshot.docs[0];
-          const data = doc.data();
-          console.log("Latest PAC data:", data);
-
-          // Load the data into the form fields - this month has submitted data
-          setProductNetSales(data.ProductNetSales || 0);
-          setCash(data.Cash || 0);
-          setPromo(data.Promo || 0);
-          setAllNetSales(data.AllNetSales || 0);
-          setAdvertising(data.Advertising || 0);
-          setCrewLabor(data.CrewLabor || 0);
-          setTotalLabor(data.TotalLabor || 0);
-          setPayrollTax(data.PayrollTax || 0);
-          setCompleteWaste(data.CompleteWaste || 0);
-          setRawWaste(data.RawWaste || 0);
-          setCondiment(data.Condiment || 0);
-          setVariance(data.Variance || 0);
-          setUnexplained(data.Unexplained || 0);
-          setDiscounts(data.Discounts || 0);
-          setBaseFood(data.BaseFood || 0);
-          setStartingFood(data.StartingFood || 0);
-          setStartingCondiment(data.StartingCondiment || 0);
-          setStartingPaper(data.StartingPaper || 0);
-          setStartingNonProduct(data.StartingNonProduct || 0);
-          setStartingOpsSupplies(data.StartingOpsSupplies || 0);
-          setEndingFood(data.EndingFood || 0);
-          setEndingCondiment(data.EndingCondiment || 0);
-          setEndingPaper(data.EndingPaper || 0);
-          setEndingNonProduct(data.EndingNonProduct || 0);
-          setEndingOpsSupplies(data.EndingOpsSupplies || 0);
-        } else {
-          // No data found for this period, clear all fields
-          setProductNetSales(0);
-          setCash(0);
-          setPromo(0);
-          setAllNetSales(0);
-          setAdvertising(0);
-          setCrewLabor(0);
-          setTotalLabor(0);
-          setPayrollTax(0);
-          setCompleteWaste(0);
-          setRawWaste(0);
-          setCondiment(0);
-          setVariance(0);
-          setUnexplained(0);
-          setDiscounts(0);
-          setBaseFood(0);
-          setStartingFood(0);
-          setStartingCondiment(0);
-          setStartingPaper(0);
-          setStartingNonProduct(0);
-          setStartingOpsSupplies(0);
-          setEndingFood(0);
-          setEndingCondiment(0);
-          setEndingPaper(0);
-          setEndingNonProduct(0);
-          setEndingOpsSupplies(0);
-        }
-      } catch (err) {
-        console.error("Failed to load PAC data for period:", err);
-      }
-    };
-
-    if (tabIndex === 0) {
-      loadLatestForPeriod();
-    } else if (tabIndex === 1) {
-      loadLatestPACData();
-    }
-  }, [month, year, tabIndex, selectedStore]);
-
-  const handleInputChange = (index, field, value) => {
-    setProjections((prevProjections) => {
-      const newProjections = [...prevProjections];
-      newProjections[index][field] = value;
-
-      // const historicalData = getHistoricalData();
-      let crewLabor =
-        parseFloat(
-          newProjections.find((e) => e.name === "Crew Labor")?.projectedDollar
-        ) || 0;
-      let managementLabor =
-        parseFloat(
-          newProjections.find((e) => e.name === "Management Labor")
-            ?.projectedDollar
-        ) || 0;
-      let payrollTaxPercent =
-        parseFloat(
-          newProjections.find((e) => e.name === "Payroll Tax")?.projectedPercent
-        ) || 0;
-      let allNetSales =
-        parseFloat(
-          newProjections.find((e) => e.name === "All Net Sales")
-            ?.projectedDollar
-        ) || 0;
-      let advertisingPercent =
-        parseFloat(
-          newProjections.find((e) => e.name === "Advertising")?.projectedPercent
-        ) || 0;
-
-      newProjections.forEach((expense, idx) => {
->>>>>>> 3a2f0ad6
         const historicalDollar = parseFloat(expense.historicalDollar) || 0;
         const historicalPercent = parseFloat(expense.historicalPercent) || 0;
         const projectedDollar = parseFloat(expense.projectedDollar) || 0;
@@ -1112,39 +842,15 @@
 
 
         if (expense.name === "Payroll Tax") {
-<<<<<<< HEAD
           np[idx].projectedDollar = ((crewLabor + managementLabor) * (payrollTaxPercent / 100)).toFixed(2);
-=======
-          newProjections[idx].projectedDollar = (
-            (crewLabor + managementLabor) *
-            (payrollTaxPercent / 100)
-          ).toFixed(2);
->>>>>>> 3a2f0ad6
         }
         if (expense.name === "Advertising") {
-<<<<<<< HEAD
           np[idx].projectedDollar = (allNetSales * (advertisingPercent / 100)).toFixed(2);
         }
 
 
         np[idx].estimatedDollar = ((projectedDollar + historicalDollar) / 2).toFixed(2);
         np[idx].estimatedPercent = ((projectedPercent + historicalPercent) / 2).toFixed(2);
-=======
-          newProjections[idx].projectedDollar = (
-            allNetSales *
-            (advertisingPercent / 100)
-          ).toFixed(2);
-        }
-
-        newProjections[idx].estimatedDollar = (
-          (projectedDollar + historicalDollar) /
-          2
-        ).toFixed(2);
-        newProjections[idx].estimatedPercent = (
-          (projectedPercent + historicalPercent) /
-          2
-        ).toFixed(2);
->>>>>>> 3a2f0ad6
       });
 
 
@@ -1160,7 +866,6 @@
       return;
     }
 
-<<<<<<< HEAD
     if (!pacEqual) {
       alert(
         pacBelow
@@ -1170,10 +875,7 @@
       return;
     }
 
-    // Build a document ID: store_001_202509 
-=======
     // Build a document ID: store_001_202509
->>>>>>> 3a2f0ad6
     const monthIndex = months.indexOf(month); // 0–11
     const docId = `${selectedStore}_${year}${String(monthIndex + 1).padStart(
       2,
@@ -1184,12 +886,8 @@
       await setDoc(doc(db, "pac-projections", docId), {
         store_id: selectedStore,
         year_month: `${year}${String(monthIndex + 1).padStart(2, "0")}`,
-<<<<<<< HEAD
         pacGoal: Number(pacGoal) || 0,
         projections: projections.map(p => ({
-=======
-        projections: projections.map((p) => ({
->>>>>>> 3a2f0ad6
           name: p.name,
           projectedDollar: p.projectedDollar,
           projectedPercent: p.projectedPercent,
@@ -1206,10 +904,7 @@
       alert("Failed to save projections");
     }
   };
-<<<<<<< HEAD
-
-=======
->>>>>>> 3a2f0ad6
+
 
   const getEmptyHistoricalData = () => {
     return expenseList.map((expense) => ({
@@ -1221,18 +916,12 @@
 
   const makeEmptyProjectionRows = () => {
     const historicalData = getEmptyHistoricalData();
-<<<<<<< HEAD
     return expenseList.map(expense => {
       const h = historicalData.find(e => e.name === expense) || {};
-=======
-    return expenseList.map((expense) => {
-      const h = historicalData.find((e) => e.name === expense) || {};
->>>>>>> 3a2f0ad6
       return {
         name: expense,
         projectedDollar: "",
         projectedPercent: "",
-<<<<<<< HEAD
         estimatedDollar: h.historicalDollar || "",
         estimatedPercent: h.historicalPercent || "",
         historicalDollar: h.historicalDollar || "",
@@ -1276,55 +965,13 @@
       }, { dollar: 0, percent: 0 });
     }
     return sums;
-=======
-        estimatedDollar: h.historicalDollar || "-",
-        estimatedPercent: h.historicalPercent || "-",
-        historicalDollar: h.historicalDollar || "-",
-        historicalPercent: h.historicalPercent || "-",
-      };
-    });
-  };
-
-  const [projections, setProjections] = useState(makeEmptyProjectionRows());
-
-  // Categories for visual grouping
-  const categories = {
-    Sales: ["Sales", "All Net Sales"],
-    "Food & Paper": [
-      "Base Food",
-      "Employee Meal",
-      "Condiment",
-      "Total Waste",
-      "Paper",
-    ],
-    Labor: ["Crew Labor", "Management Labor", "Payroll Tax"],
-    Purchases: [
-      "Advertising",
-      "Travel",
-      "Adv Other",
-      "Promotion",
-      "Outside Services",
-      "Linen",
-      "OP. Supply",
-      "Maint. & Repair",
-      "Small Equipment",
-      "Utilities",
-      "Office",
-      "Cash +/-",
-      "Misc: CR/TR/D&S",
-    ],
->>>>>>> 3a2f0ad6
   };
 
   // Helper functions
   const getCategory = (expense) => {
     const input = expense.toLowerCase();
     for (const [key, values] of Object.entries(categories)) {
-<<<<<<< HEAD
       if (values.some(v => v.toLowerCase() === input)) {
-=======
-      if (values.some((v) => v.toLowerCase() === input)) {
->>>>>>> 3a2f0ad6
         return key;
       }
     }
@@ -1342,11 +989,7 @@
   };
 
   const getProductSales = () => {
-<<<<<<< HEAD
     const productSales = projections.find(e => e.name === 'Product Sales');
-=======
-    const productSales = projections.find((e) => e.name === "Sales");
->>>>>>> 3a2f0ad6
     return parseFloat(productSales?.historicalDollar) || 0;
   };
 
@@ -1403,28 +1046,11 @@
       try {
         // using a "period" key for generate
         const monthIndex = [
-<<<<<<< HEAD
           "January", "February", "March", "April", "May", "June",
           "July", "August", "September", "October", "November", "December"
         ].indexOf(month);
         const period = `${year}-${String(monthIndex + 1).padStart(2, "0")}`;
 
-=======
-          "January",
-          "February",
-          "March",
-          "April",
-          "May",
-          "June",
-          "July",
-          "August",
-          "September",
-          "October",
-          "November",
-          "December",
-        ].indexOf(month);
-        const period = `${year}-${String(monthIndex + 1).padStart(2, "0")}`;
->>>>>>> 3a2f0ad6
 
         await addDoc(pacGenRef, {
           // month year and time for when it was generated
@@ -1471,7 +1097,6 @@
     }
   };
 
-<<<<<<< HEAD
   // ----- PAC submit gating -----
   const goalNumeric = Number(pacGoal);
   const hasGoal = pacGoal !== "" && !Number.isNaN(goalNumeric);
@@ -1493,26 +1118,11 @@
       <Container>
         <Paper sx={{ padding: '10px' }}>
           <Grid container wrap="wrap" justifyContent="space-between" alignItems="center">
-=======
-  return (
-    <Box sx={{ flexGrow: 1 }}>
-      <Container>
-        <Paper sx={{ padding: "10px" }}>
-          <Grid
-            container
-            wrap="wrap"
-            justifyContent="space-between"
-            alignItems="center"
-          >
->>>>>>> 3a2f0ad6
             <Grid item xs={12} sm={6} md={4}>
               <Box sx={{ padding: "10px", marginLeft: "5px" }}>
                 <h1 className="Header">PAC</h1>
               </Box>
             </Grid>
-<<<<<<< HEAD
-            <Grid container xs={12} sm={6} md={4} wrap="wrap" justifyContent="flex-end" alignItems="center">
-=======
             <Grid
               container
               xs={12}
@@ -1522,7 +1132,6 @@
               justifyContent="flex-end"
               alignItems="center"
             >
->>>>>>> 3a2f0ad6
               <Grid item xs={12} sm={6} md={4}>
                 <Box
                   display="flex"
@@ -1594,7 +1203,6 @@
           </Grid>
         </Paper>
       </Container>
-<<<<<<< HEAD
 
 
       {tabIndex === 0 && (
@@ -1840,221 +1448,12 @@
                 })}
               </TableBody>
 
-=======
-      <Dialog open={openHistModal} onClose={() => setOpenHistModal(false)}>
-        <DialogTitle>Select Historical Period</DialogTitle>
-        <DialogContent>
-          <Box display="flex" gap={2} mt={1}>
-            {/* Month Dropdown */}
-            <Select
-              value={histMonth}
-              onChange={(e) => setHistMonth(e.target.value)}
-              sx={{ width: 200 }}
-            >
-              {months.map((m) => (
-                <MenuItem key={m} value={m}>
-                  {m}
-                </MenuItem>
-              ))}
-            </Select>
-
-            {/* Year Dropdown */}
-            <Select
-              value={histYear}
-              onChange={(e) => setHistYear(e.target.value)}
-              sx={{ width: 120 }}
-            >
-              {years.map((y) => (
-                <MenuItem key={y} value={y}>
-                  {y}
-                </MenuItem>
-              ))}
-            </Select>
-          </Box>
-        </DialogContent>
-
-        <DialogActions>
-          <Button onClick={() => setOpenHistModal(false)}>Cancel</Button>
-          <Button
-            variant="contained"
-            onClick={() => {
-              setOpenHistModal(false);
-              setShouldLoadHist(true);
-            }}
-          >
-            Load Data
-          </Button>
-        </DialogActions>
-      </Dialog>
-      {tabIndex === 0 && (
-        <Container sx={{ marginTop: "20px" }}>
-          {/* PAC Goal and Historical Data - only on Projections tab */}
-          <Box
-            display="flex"
-            justifyContent="space-between"
-            alignItems="center"
-            sx={{ mb: 2 }}
-          >
-            <TextField
-              label="PAC Goal ($)"
-              size="small"
-              variant="outlined"
-              sx={{ width: 200 }}
-              value={pacGoal}
-              onChange={(e) => setPacGoal(e.target.value)}
-            />
-            <Button variant="outlined" onClick={() => setOpenHistModal(true)}>
-              View Historical Data
-            </Button>
-          </Box>
-
-          {shouldLoadHist ? (
-            <Box sx={{ mb: 2 }}>
-              <strong>
-                Displaying Historical Data for {histMonth} {histYear}
-              </strong>
-            </Box>
-          ) : (
-            <Box sx={{ mb: 2 }}>
-              <strong>Select a month to view historical data</strong>
-            </Box>
-          )}
-          <TableContainer component={Paper}>
-            <Table>
-              <TableHead>
-                <TableRow sx={{ whiteSpace: "nowrap" }}>
-                  <TableCell>
-                    <strong>Expense Name</strong>
-                  </TableCell>
-                  <TableCell>
-                    <strong>Projected $</strong>
-                  </TableCell>
-                  <TableCell>
-                    <strong>Projected %</strong>
-                  </TableCell>
-                  <TableCell>
-                    <strong>Estimated $</strong>
-                  </TableCell>
-                  <TableCell>
-                    <strong>Estimated %</strong>
-                  </TableCell>
-                  <TableCell>
-                    <strong>Historical $</strong>
-                  </TableCell>
-                  <TableCell>
-                    <strong>Historical %</strong>
-                  </TableCell>
-                </TableRow>
-              </TableHead>
-              <TableBody>
-                {projections.map((expense, index) => (
-                  <TableRow
-                    key={expense.name}
-                    sx={{
-                      backgroundColor: getCategoryColor(
-                        getCategory(expense.name)
-                      ),
-                    }}
-                  >
-                    <TableCell>{expense.name}</TableCell>
-                    <TableCell>
-                      {" "}
-                      {/*Textfield for Projected $*/}
-                      {hasUserInputAmountField.includes(expense.name) ? (
-                        <TextField
-                          size="small"
-                          variant="outlined"
-                          sx={{ width: "150px", backgroundColor: "#ffffff" }}
-                          slotProps={{
-                            input: {
-                              startAdornment: (
-                                <InputAdornment position="start">
-                                  $
-                                </InputAdornment>
-                              ),
-                            },
-                          }}
-                          value={expense.projectedDollar || "0.00"}
-                          onChange={(e) =>
-                            handleInputChange(
-                              index,
-                              "projectedDollar",
-                              e.target.value
-                            )
-                          }
-                        />
-                      ) : (
-                        <item>${expense.projectedDollar || "0.00"}</item>
-                      )}
-                    </TableCell>
-                    <TableCell>
-                      {" "}
-                      {/*Textfield for Projected %*/}
-                      <FormControl>
-                        {hasUserInputedPercentageField.includes(
-                          expense.name
-                        ) ? (
-                          <TextField
-                            size="small"
-                            variant="outlined"
-                            sx={{ width: "125px", backgroundColor: "#ffffff" }}
-                            slotProps={{
-                              input: {
-                                endAdornment: (
-                                  <InputAdornment position="end">
-                                    %
-                                  </InputAdornment>
-                                ),
-                              },
-                            }}
-                            value={expense.projectedPercent || "0"}
-                            onChange={(e) =>
-                              handleInputChange(
-                                index,
-                                "projectedPercent",
-                                e.target.value
-                              )
-                            }
-                          />
-                        ) : (
-                          <item>{expense.projectedPercent || "0"}%</item>
-                        )}
-                        <FormLabel sx={{ fontSize: "0.75rem" }}>
-                          {getLabel(expense.name)}
-                        </FormLabel>
-                      </FormControl>
-                    </TableCell>
-                    <TableCell>
-                      {" "}
-                      {/*Output for Estimated $*/}
-                      {"$" + expense.estimatedDollar}
-                    </TableCell>
-                    <TableCell>
-                      {" "}
-                      {/*Output for Estimated %*/}
-                      {expense.estimatedPercent + "%"}
-                    </TableCell>
-                    <TableCell>
-                      {" "}
-                      {/*Output for Historical $*/}
-                      {"$" + expense.historicalDollar}
-                    </TableCell>
-                    <TableCell>
-                      {" "}
-                      {/*Output for Historical %*/}
-                      {expense.historicalPercent + "%"}
-                    </TableCell>
-                  </TableRow>
-                ))}
-              </TableBody>
->>>>>>> 3a2f0ad6
             </Table>
           </TableContainer>
 
           {/*The Apply button*/}
           <Box
             textAlign="center"
-<<<<<<< HEAD
             sx={{ pt: 1, pb: 1, display: "flex", gap: 2, flexDirection: "column", alignItems: "center" }}
           >
             <Box sx={{ display: "flex", gap: 2 }}>
@@ -2299,369 +1698,62 @@
                 </div>
               </div>
 
-              {/* This button calls the handleGenerate function */}
-=======
-            sx={{ paddingTop: "10px", paddingBottom: "10px" }}
-          >
-            <Button variant="contained" size="large" onClick={handleApply}>
-              Apply
-            </Button>
-          </Box>
-        </Container>
-      )}{" "}
-      {/* end of Projections page */}
-      {tabIndex === 1 && (
-        <Container>
-          <div
-            style={{
-              display: "flex",
-              flexDirection: "column",
-              gap: "24px",
-              marginTop: "20px",
-            }}
-          >
-            {/* Sales */}
-            <div className="pac-section sales-section">
-              <h4>Sales</h4>
-              <div className="input-row">
-                <label className="input-label">Product Net Sales ($)</label>
-                <input
-                  type="number"
-                  value={productNetSales}
-                  onChange={(e) => setProductNetSales(e.target.value)}
+              {/* Month Lock Status Alert */}
+              {isMonthLocked() && (
+                <Alert
+                  severity="warning"
+                  icon={<LockIcon />}
+                  sx={{ mt: 2, mb: 2 }}
+                >
+                  This month is locked and cannot be modified. Only administrators
+                  can unlock it.
+                </Alert>
+              )}
+
+              {/* Submit and Lock buttons */}
+              <Box
+                display="flex"
+                gap={2}
+                justifyContent="center"
+                sx={{ mt: 2, mb: 8 }}
+              >
+                <Button
+                  variant="contained"
+                  color="primary"
+                  size="large"
+                  sx={{
+                    width: "250px",
+                    backgroundColor: "#1976d2",
+                    "&:hover": {
+                      backgroundColor: "#42a5f5",
+                    },
+                  }}
+                  onClick={handleGenerate}
                   disabled={isCurrentPeriodLocked()}
-                />
-              </div>
-              <div className="input-row">
-                <label className="input-label">Cash +/- ($)</label>
-                <input
-                  type="number"
-                  value={cash}
-                  onChange={(e) => setCash(e.target.value)}
-                  disabled={isCurrentPeriodLocked()}
-                />
-              </div>
-              <div className="input-row">
-                <label className="input-label">Promo ($)</label>
-                <input
-                  type="number"
-                  value={promo}
-                  onChange={(e) => setPromo(e.target.value)}
-                  disabled={isCurrentPeriodLocked()}
-                />
-              </div>
-              <div className="input-row">
-                <label className="input-label">All Net Sales ($)</label>
-                <input
-                  type="number"
-                  value={allNetSales}
-                  onChange={(e) => setAllNetSales(e.target.value)}
-                  disabled={isCurrentPeriodLocked()}
-                />
-              </div>
-              <div className="input-row">
-                <label className="input-label">Advertising ($)</label>
-                <input
-                  type="number"
-                  value={advertising}
-                  onChange={(e) => setAdvertising(e.target.value)}
-                  disabled={isCurrentPeriodLocked()}
-                />
-              </div>
-            </div>
-
-            {/* Labor */}
-            <div className="pac-section labor-section">
-              <h4>Labor</h4>
-              <div className="input-row">
-                <label className="input-label">Crew Labor %</label>
-                <input
-                  type="number"
-                  value={crewLabor}
-                  onChange={(e) => setCrewLabor(e.target.value)}
-                  disabled={isCurrentPeriodLocked()}
-                />
-              </div>
-              <div className="input-row">
-                <label className="input-label">Total Labor %</label>
-                <input
-                  type="number"
-                  value={totalLabor}
-                  onChange={(e) => setTotalLabor(e.target.value)}
-                  disabled={isCurrentPeriodLocked()}
-                />
-              </div>
-              <div className="input-row">
-                <label className="input-label">Payroll Tax ($)</label>
-                <input
-                  type="number"
-                  value={payrollTax}
-                  onChange={(e) => setPayrollTax(e.target.value)}
-                  disabled={isCurrentPeriodLocked()}
-                />
-              </div>
-            </div>
-
-            {/* Food */}
-            <div className="pac-section food-section">
-              <h4>Food</h4>
-              <div className="input-row">
-                <label className="input-label">Complete Waste %</label>
-                <input
-                  type="number"
-                  value={completeWaste}
-                  onChange={(e) => setCompleteWaste(e.target.value)}
-                  disabled={isCurrentPeriodLocked()}
-                />
-              </div>
-              <div className="input-row">
-                <label className="input-label">Raw Waste %</label>
-                <input
-                  type="number"
-                  value={rawWaste}
-                  onChange={(e) => setRawWaste(e.target.value)}
-                  disabled={isCurrentPeriodLocked()}
-                />
-              </div>
-              <div className="input-row">
-                <label className="input-label">Condiment %</label>
-                <input
-                  type="number"
-                  value={condiment}
-                  onChange={(e) => setCondiment(e.target.value)}
-                  disabled={isCurrentPeriodLocked()}
-                />
-              </div>
-              <div className="input-row">
-                <label className="input-label">Variance Stat %</label>
-                <input
-                  type="number"
-                  value={variance}
-                  onChange={(e) => setVariance(e.target.value)}
-                  disabled={isCurrentPeriodLocked()}
-                />
-              </div>
-              <div className="input-row">
-                <label className="input-label">Unexplained %</label>
-                <input
-                  type="number"
-                  value={unexplained}
-                  onChange={(e) => setUnexplained(e.target.value)}
-                  disabled={isCurrentPeriodLocked()}
-                />
-              </div>
-              <div className="input-row">
-                <label className="input-label">Discounts %</label>
-                <input
-                  type="number"
-                  value={discounts}
-                  onChange={(e) => setDiscounts(e.target.value)}
-                  disabled={isCurrentPeriodLocked()}
-                />
-              </div>
-              <div className="input-row">
-                <label className="input-label">Base Food %</label>
-                <input
-                  type="number"
-                  value={baseFood}
-                  onChange={(e) => setBaseFood(e.target.value)}
-                  disabled={isCurrentPeriodLocked()}
-                />
-              </div>
-            </div>
-
-            {/* Starting Inventory */}
-            <div className="pac-section starting-inventory-section">
-              <h4>Starting Inventory</h4>
-              <div className="input-row">
-                <label className="input-label">Food ($)</label>
-                <input
-                  type="number"
-                  value={startingFood}
-                  onChange={(e) => setStartingFood(e.target.value)}
-                  disabled={isCurrentPeriodLocked()}
-                />
-              </div>
-              <div className="input-row">
-                <label className="input-label">Condiment ($)</label>
-                <input
-                  type="number"
-                  value={startingCondiment}
-                  onChange={(e) => setStartingCondiment(e.target.value)}
-                  disabled={isCurrentPeriodLocked()}
-                />
-              </div>
-              <div className="input-row">
-                <label className="input-label">Paper ($)</label>
-                <input
-                  type="number"
-                  value={startingPaper}
-                  onChange={(e) => setStartingPaper(e.target.value)}
-                  disabled={isCurrentPeriodLocked()}
-                />
-              </div>
-              <div className="input-row">
-                <label className="input-label">Non Product ($)</label>
-                <input
-                  type="number"
-                  value={startingNonProduct}
-                  onChange={(e) => setStartingNonProduct(e.target.value)}
-                  disabled={isCurrentPeriodLocked()}
-                />
-              </div>
-              <div className="input-row">
-                <label className="input-label"> Office Supplies ($)</label>
-                <input
-                  type="number"
-                  value={startingOpsSupplies}
-                  onChange={(e) => setStartingOpsSupplies(e.target.value)}
-                  disabled={isCurrentPeriodLocked()}
-                />
-              </div>
-            </div>
-
-            {/* Ending Inventory */}
-            <div className="pac-section ending-inventory-section">
-              <h4>Ending Inventory</h4>
-              <div className="input-row">
-                <label className="input-label">Food ($)</label>
-                <input
-                  type="number"
-                  value={endingFood}
-                  onChange={(e) => setEndingFood(e.target.value)}
-                  disabled={isCurrentPeriodLocked()}
-                />
-              </div>
-              <div className="input-row">
-                <label className="input-label">Condiment ($)</label>
-                <input
-                  type="number"
-                  value={endingCondiment}
-                  onChange={(e) => setEndingCondiment(e.target.value)}
-                  disabled={isCurrentPeriodLocked()}
-                />
-              </div>
-              <div className="input-row">
-                <label className="input-label">Paper ($)</label>
-                <input
-                  type="number"
-                  value={endingPaper}
-                  onChange={(e) => setEndingPaper(e.target.value)}
-                  disabled={isCurrentPeriodLocked()}
-                />
-              </div>
-              <div className="input-row">
-                <label className="input-label">Non Product ($)</label>
-                <input
-                  type="number"
-                  value={endingNonProduct}
-                  onChange={(e) => setEndingNonProduct(e.target.value)}
-                  disabled={isCurrentPeriodLocked()}
-                />
-              </div>
-              <div className="input-row">
-                <label className="input-label"> Office Supplies ($)</label>
-                <input
-                  type="number"
-                  value={endingOpsSupplies}
-                  onChange={(e) => setEndingOpsSupplies(e.target.value)}
-                  disabled={isCurrentPeriodLocked()}
-                />
-              </div>
-            </div>
-
-            {/* Month Lock Status Alert */}
-            {isMonthLocked() && (
-              <Alert
-                severity="warning"
-                icon={<LockIcon />}
-                sx={{ mt: 2, mb: 2 }}
-              >
-                This month is locked and cannot be modified. Only administrators
-                can unlock it.
-              </Alert>
-            )}
-
-            {/* Submit and Lock buttons */}
-            <Box
-              display="flex"
-              gap={2}
-              justifyContent="center"
-              sx={{ mt: 2, mb: 8 }}
-            >
->>>>>>> 3a2f0ad6
-              <Button
-                variant="contained"
-                color="primary"
-                size="large"
-                sx={{
-<<<<<<< HEAD
-                  marginTop: 2,
-                  marginBottom: 8,
-                  width: "250px",
-                  alignSelf: "center",
-                  backgroundColor: "#1976d2",
-                  "&:hover": {
-                    backgroundColor: "#42a5f5",
+                >
+                  Submit
+                </Button>
+
+                <Button
+                  variant={isMonthLocked() ? "contained" : "outlined"}
+                  color={isMonthLocked() ? "error" : "primary"}
+                  size="large"
+                  startIcon={isMonthLocked() ? <LockOpenIcon /> : <LockIcon />}
+                  sx={{
+                    width: "250px",
+                  }}
+                  onClick={handleLockMonth}
+                  disabled={
+                    (!isMonthLocked() && !canLockMonth) ||
+                    (isMonthLocked() && !canUnlockMonth)
                   }
-                }}
-                onClick={handleGenerate}
-              >
-                Generate Report
-              </Button>
-
-
+                >
+                  {isMonthLocked() ? "Unlock Month" : "Lock Month"}
+                </Button>
+              </Box>
             </div>
           </Container>
-        )
-      } {/* end of Generate page */}
-
-      {
-        tabIndex === 2 && (
-          <Container>
-            <PacTab
-              storeId={selectedStore || "store_001"}
-              year={year}
-              month={month}
-              projections={projections}
-            />
-          </Container>
-        )
-      } {/* end of Actual page */}
-    </Box >
-=======
-                  width: "250px",
-                  backgroundColor: "#1976d2",
-                  "&:hover": {
-                    backgroundColor: "#42a5f5",
-                  },
-                }}
-                onClick={handleGenerate}
-                disabled={isCurrentPeriodLocked()}
-              >
-                Submit
-              </Button>
-
-              <Button
-                variant={isMonthLocked() ? "contained" : "outlined"}
-                color={isMonthLocked() ? "error" : "primary"}
-                size="large"
-                startIcon={isMonthLocked() ? <LockOpenIcon /> : <LockIcon />}
-                sx={{
-                  width: "250px",
-                }}
-                onClick={handleLockMonth}
-                disabled={
-                  (!isMonthLocked() && !canLockMonth) ||
-                  (isMonthLocked() && !canUnlockMonth)
-                }
-              >
-                {isMonthLocked() ? "Unlock Month" : "Lock Month"}
-              </Button>
-            </Box>
-          </div>
-        </Container>
-      )}{" "}
+        )}{" "}
       {/* end of Generate page */}
       {tabIndex === 2 && (
         <Container>
@@ -2676,9 +1768,8 @@
               {isMonthLocked() && (
                 <Chip
                   icon={<LockIcon />}
-                  label={`Month Locked by ${
-                    monthLockStatus?.locked_by || "Unknown"
-                  }`}
+                  label={`Month Locked by ${monthLockStatus?.locked_by || "Unknown"
+                    }`}
                   color="warning"
                   variant="outlined"
                 />
@@ -2704,7 +1795,6 @@
       )}{" "}
       {/* end of Actual page */}
     </Box>
->>>>>>> 3a2f0ad6
   );
 };
 
