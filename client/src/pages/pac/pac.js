--- conflicted
+++ resolved
@@ -2,21 +2,14 @@
 import { db, auth } from "../../config/firebase-config";
 //import { collection, addDoc } from "firebase/firestore";
 // Added two more firestore helpers below
-<<<<<<< HEAD
 import { collection, addDoc, query, where, orderBy, limit, getDocs, serverTimestamp, doc, getDoc, setDoc } from "firebase/firestore";
-=======
-import { collection, addDoc, query, where, orderBy, limit, getDocs, serverTimestamp } from "firebase/firestore";
->>>>>>> b88c9722
 import { Box, Container, Grid2 as Grid, InputLabel, Tabs, Tab, Table, TableHead, TableRow, TableCell, TableBody, Paper, TableContainer, TextField, Button, Select, MenuItem, InputAdornment, FormControl, FormLabel } from "@mui/material";
 import { StoreContext } from "../../context/storeContext";
 import PacTab from './PacTab';
 import styles from './pac.css';
-<<<<<<< HEAD
 import { useAuth } from "../../context/AuthContext";
 import { Dialog, DialogTitle, DialogContent, DialogActions } from "@mui/material";
-=======
-
->>>>>>> b88c9722
+
 
 const expenseList = [
   "Sales", "All Net Sales", 
@@ -31,12 +24,8 @@
 const hasUserInputAmountField = [
   "Sales", "All Net Sales", 
   "Travel", "Adv Other", "Outside Services",
-<<<<<<< HEAD
   "Linen", "OP. Supply", "Maint. & Repair", "Small Equipment", "Utilities", "Office", "Cash +/-", "Misc: CR/TR/D&S",
   "Total Controllable", "P.A.C.", "Δ P.A.C. $"
-=======
-  "Linen", "OP. Supply", "Maint. & Repair", "Small Equipment", "Utilities", "Office", "Cash +/-", "Misc: CR/TR/D&S"
->>>>>>> b88c9722
 ];
 
 // Add expense(s) to this array to disable projected % text field. Case-senstive.
@@ -61,11 +50,8 @@
   const currentMonth = currentDate.toLocaleString('default', { month: 'long' });
   const [month, setMonth] = useState(currentMonth);
   const [savedData, setSavedData] = useState({});
-<<<<<<< HEAD
-
-=======
-  const [projections, setProjections] = useState([]);
->>>>>>> b88c9722
+
+
   const months = [ "January", "February", "March", "April", "May", "June", "July", "August", "September", "October", "November", "December"];
   const currentYear = new Date().getFullYear();
   const years = Array.from({ length: 11 }, (_, i) => currentYear - i);
@@ -125,96 +111,6 @@
 
   const isAdmin = (userRole || "").toLowerCase() === "admin";
 
-
-//   useEffect(() => {
-//   const loadPreviousMonth = async () => {
-//     if (!selectedStore) return;
-
-//     // Figure out previous month/year
-//     const monthsArr = [
-//       "January","February","March","April","May","June",
-//       "July","August","September","October","November","December"
-//     ];
-//     const currIdx = monthsArr.indexOf(month);
-//     const prevDate = new Date(year, currIdx - 1, 1); // rolls back year if Jan
-//     const prevMonthLabel = monthsArr[prevDate.getMonth()];
-//     const prevYear = prevDate.getFullYear();
-//     const prevMonth = String(prevDate.getMonth() + 1).padStart(2, "0");
-
-//     const prevPeriod = `${prevYear}-${String(prevDate.getMonth() + 1).padStart(2, "0")}`;
-
-//     // Build docId = storeId_period
-//     const docId = `${selectedStore}_${prevYear}${prevMonth}`;
-
-//     console.log("Looking for doc:", docId);
-
-//     const ref = doc(db, "pac_projections", docId);
-//     const snap = await getDoc(ref);
-//     if (!snap.exists()) {
-//       console.log("No data for", docId);
-//       return;
-//     }
-//     const latest = snap.data();
-//     console.log(latest)
-
-//     if (!latest) return;
-
-//     // Build historical data map from Firestore fields
-//     const productSales = Number(latest.ProductNetSales || 0);
-
-//     const mapping = {
-//   // Dollars
-//   "Sales": { dollar: latest.projectedDollar },
-//   "Promotion": { dollar: latest.promotions },
-//   "Cash +/-": { dollar: latest.cash_adjustments },
-//   "Paper": { dollar: latest.purchases?.paper || 0 },
-//   "Office": { dollar: latest.purchases?.office || 0 },
-
-//   // Percents
-//   "Condiment": { percent: latest.condiment_percent },
-//   "Crew Labor": { percent: latest.crew_labor_percent },
-//   "Management Labor": { percent: (latest.total_labor_percent || 0) - (latest.crew_labor_percent || 0) },
-//   "Payroll Tax": { percent: latest.payroll_tax_rate },
-//   "Advertising": { percent: latest.advertising_percent },
-//   "Total Waste": { percent: (latest.complete_waste_percent || 0) + (latest.raw_waste_percent || 0) },
-// };
-
-// const hist = expenseList.map(name => {
-//   const entry = latest.projections?.find(p => p.name === name) || {};
-//   return {
-//     name,
-//     historicalDollar: entry.projectedDollar || "-",
-//     historicalPercent: entry.projectedPercent || "-"
-//   };
-// });
-
-//     // const hist = expenseList.map(name => {
-//     //   const val = Number(mapping[name] || 0);
-//     //   return {
-//     //     name,
-//     //     historicalDollar: val.toFixed(2),
-//     //     historicalPercent: (name === "Sales" || productSales === 0)
-//     //       ? "-"
-//     //       : ((val / productSales) * 100).toFixed(2)
-//     //   };
-//     // });
-
-//    setProjections(expenseList.map(name => {
-//   const h = hist.find(e => e.name === name) || {};
-//   return {
-//     name,
-//     projectedDollar: "",
-//     projectedPercent: "",
-//     estimatedDollar: "-",
-//     estimatedPercent: "-",
-//     historicalDollar: h.historicalDollar || "-",
-//     historicalPercent: h.historicalPercent || "-"
-//   };
-// }));
-//   };
-
-//   if (tabIndex === 0) loadPreviousMonth();
-// }, [selectedStore, year, month, tabIndex]);
 
 
   useEffect(() => {
@@ -618,13 +514,8 @@
   const getEmptyHistoricalData = () => {
     return expenseList.map(expense => ({
       name: expense,
-<<<<<<< HEAD
       historicalDollar: "-",
       historicalPercent: "-"
-=======
-      historicalDollar: "1000",
-      historicalPercent: "5"
->>>>>>> b88c9722
     }));
   };
   useEffect(() => {
@@ -725,11 +616,7 @@
   };
 
   const getProductSales = () => {
-<<<<<<< HEAD
     const productSales = projections.find(e => e.name === 'Sales');
-=======
-    const productSales = projections.find(e => e.name === 'Product Sales');
->>>>>>> b88c9722
     return parseFloat(productSales?.historicalDollar) || 0;
   };
 
@@ -946,7 +833,7 @@
           />
         </div>
       </Container>
-<<<<<<< HEAD
+
       <Box display="flex" justifyContent="center" sx={{ mt: 2 }}>
   <Button variant="outlined" onClick={() => setOpenHistModal(true)}>
     View Historical Data
@@ -999,28 +886,6 @@
                   >
                     {expense.name}
                   </TableCell>
-=======
-
-      {tabIndex === 0 && (
-        <Container sx={{marginTop: '20px'}}>
-        <TableContainer component={Paper}>
-          <Table>
-            <TableHead>
-              <TableRow sx={{ whiteSpace: 'nowrap' }}>
-                <TableCell><strong>Expense Name</strong></TableCell>
-                <TableCell><strong>Projected $</strong></TableCell>
-                <TableCell><strong>Projected %</strong></TableCell>
-                <TableCell><strong>Estimated $</strong></TableCell>
-                <TableCell><strong>Estimated %</strong></TableCell>
-                <TableCell><strong>Historical $</strong></TableCell>
-                <TableCell><strong>Historical %</strong></TableCell>
-              </TableRow>
-            </TableHead>
-            <TableBody>
-              {projections.map((expense, index) => (
-                <TableRow key={expense.name} sx={{backgroundColor: getCategoryColor(getCategory(expense.name))}}>
-                  <TableCell>{expense.name}</TableCell>
->>>>>>> b88c9722
                   <TableCell> {/*Textfield for Projected $*/}
                     {hasUserInputAmountField.includes(expense.name) 
                       ? <TextField size="small" variant="outlined" sx={{width: '150px', backgroundColor: '#ffffff'}}
@@ -1028,26 +893,6 @@
                           value={expense.projectedDollar || "0.00"} 
                           onChange={(e) => handleInputChange(index, "projectedDollar", e.target.value)} />
                       : <item>${expense.projectedDollar || "0.00"}</item>}
-<<<<<<< HEAD
-=======
-                  </TableCell>
-                  <TableCell> {/*Textfield for Projected %*/}
-                    <FormControl>
-                      {hasUserInputedPercentageField.includes(expense.name)
-                      ?  <TextField size="small" variant="outlined" sx={{width: '125px', backgroundColor: '#ffffff'}}
-                          slotProps={{input: { endAdornment: <InputAdornment position="end">%</InputAdornment>}}}
-                          value={expense.projectedPercent || "0"} 
-                          onChange={(e) => handleInputChange(index, "projectedPercent", e.target.value)} />
-                      : <item>{expense.projectedPercent || "0"}%</item>}  
-                      <FormLabel sx={{ fontSize: '0.75rem' }}>{getLabel(expense.name)}</FormLabel>
-                    </FormControl>  
-                  </TableCell>
-                  <TableCell> {/*Output for Estimated $*/}
-                    {"$" + expense.estimatedDollar}
-                  </TableCell>
-                  <TableCell> {/*Output for Estimated %*/}
-                    {expense.estimatedPercent + "%"}
->>>>>>> b88c9722
                   </TableCell>
                   <TableCell> {/*Output for Historical $*/}
                     {"$" + expense.historicalDollar}
@@ -1063,14 +908,10 @@
 
         {/*The Apply button*/}
         <Box textAlign='center' sx={{ paddingTop: '10px', paddingBottom: '10px' }}>
-<<<<<<< HEAD
           {/* <Button variant="contained" size="large" onClick={() => setSavedData(prevData => ({ ...prevData, [month]: [...projections] }))}>Apply</Button> */}
           <Button variant="contained" size="large" onClick={handleApply}>
             Apply
           </Button>
-=======
-          <Button variant="contained" size="large" onClick={() => setSavedData(prevData => ({ ...prevData, [month]: [...projections] }))}>Apply</Button>
->>>>>>> b88c9722
         </Box>
 
         </Container>
@@ -1316,7 +1157,7 @@
         </Container>
       )} {/* end of Actual page */}
 
-<<<<<<< HEAD
+
       <Dialog open={openHistModal} onClose={() => setOpenHistModal(false)}>
   <DialogTitle>Select Historical Period</DialogTitle>
   <DialogContent>
@@ -1352,7 +1193,7 @@
       onClick={() => {
         setOpenHistModal(false);
         setShouldLoadHist(true);
-        // histMonth / histYear change triggers your useEffect
+
       }}
     >
       Load Data
@@ -1360,8 +1201,6 @@
   </DialogActions>
 </Dialog>
 
-=======
->>>>>>> b88c9722
     </Box>
   );
 };
