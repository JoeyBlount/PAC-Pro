import React, { useState, useEffect, useContext } from "react";
import { db } from "../../config/firebase-config";
//import { collection, addDoc } from "firebase/firestore";
// Added two more firestore helpers below
import { collection, addDoc, query, where, orderBy, limit, getDocs } from "firebase/firestore";
import { serverTimestamp } from "firebase/firestore";
import { Box, Container, Grid2 as Grid, InputLabel, Tabs, Tab, Table, TableHead, TableRow, TableCell, TableBody, Paper, TableContainer, TextField, Button, Select, MenuItem, InputAdornment, FormControl, FormLabel } from "@mui/material";
import PacTab from './PacTab';
import { StoreContext } from "../../context/storeContext";
import './pac.css';

const expenseList = [
  "Sales", "All Net Sales", 
  "Base Food", "Employee Meal", "Condiment", "Total Waste", "Paper",
  "Crew Labor", "Management Labor", "Payroll Tax", "Advertising",
  "Travel", "Adv Other", "Promotion", "Outside Services",
  "Linen", "OP. Supply", "Maint. & Repair", "Small Equipment", "Utilities", "Office", "Cash +/-", "Misc: CR/TR/D&S",
  "Total Controllable", "P.A.C.", "Δ P.A.C. $"
];

// Add expense(s) to this array to disable projected $ text field. Case-senstive.
const hasUserInputAmountField = [
  "Sales", "All Net Sales", 
  "Travel", "Adv Other", "Outside Services",
  "Linen", "OP. Supply", "Maint. & Repair", "Small Equipment", "Utilities", "Office", "Cash +/-", "Misc: CR/TR/D&S",
  "Total Controllable", "P.A.C.", "Δ P.A.C. $"
];

// Add expense(s) to this array to disable projected % text field. Case-senstive.
const hasUserInputedPercentageField = [
  "Base Food", "Employee Meal", "Condiment", "Total Waste", "Paper",
  "Crew Labor", "Management Labor", "Payroll Tax", 
  "Advertising", "Promotion"
];

const getLabel = (key) => {
  const specialLabels = {
    "Payroll Tax" : "% of Total Labor",
    "Advertising" : "% of All Net Sales",
    "Promotion" : "% of Product Sales"};

  return specialLabels[key] || "";  
};

const PAC = () => {
  const [tabIndex, setTabIndex] = useState(0);
  const currentDate = new Date();
  const currentMonth = currentDate.toLocaleString('default', { month: 'long' });
  const [month, setMonth] = useState(currentMonth);
  const [savedData, setSavedData] = useState({});
  const [projections, setProjections] = useState([]);
  const currentYear = new Date().getFullYear();
  const years = Array.from({ length: 5 }, (_, i) => currentYear - i);
  const [year, setYear] = useState(currentYear);
  
  // Get selected store from context
  const { selectedStore } = useContext(StoreContext);
  const [pacGoal, setPacGoal] = useState("");

  // State variables for Generate tab; may need to change these
  const pacGenRef = collection(db, "pacGen");
  const [productNetSales, setProductNetSales] = useState(0);
  const [cash, setCash] = useState(0);
  const [promo, setPromo] = useState(0);
  const [allNetSales, setAllNetSales] = useState(0);
  const [advertising, setAdvertising] = useState(0);

  const [crewLabor, setCrewLabor] = useState(0);
  const [totalLabor, setTotalLabor] = useState(0);
  const [payrollTax, setPayrollTax] = useState(0);

  const [completeWaste, setCompleteWaste] = useState(0);
  const [rawWaste, setRawWaste] = useState(0);
  const [condiment, setCondiment] = useState(0);
  const [variance, setVariance] = useState(0);
  const [unexplained, setUnexplained] = useState(0);
  const [discounts, setDiscounts] = useState(0);
  const [baseFood, setBaseFood] = useState(0);

  const [startingFood, setStartingFood] = useState(0);
  const [startingCondiment, setStartingCondiment] = useState(0);
  const [startingPaper, setStartingPaper] = useState(0);
  const [startingNonProduct, setStartingNonProduct] = useState(0);
  const [startingOpsSupplies, setStartingOpsSupplies] = useState(0);

  const [endingFood, setEndingFood] = useState(0);
  const [endingCondiment, setEndingCondiment] = useState(0);
  const [endingPaper, setEndingPaper] = useState(0);
  const [endingNonProduct, setEndingNonProduct] = useState(0);
  const [endingOpsSupplies, setEndingOpsSupplies] = useState(0);



  useEffect(() => {
    document.title = "PAC Pro - PAC";
  }, []);

  useEffect(() => {
    const historicalData = getHistoricalData();
    setProjections(savedData[month] || expenseList.map(expense => {
      const historicalEntry = historicalData.find(e => e.name === expense) || {};
      return {
        name: expense,
        projectedDollar: "",
        projectedPercent: "",
        estimatedDollar: historicalEntry.historicalDollar || "-",
        estimatedPercent: historicalEntry.historicalPercent || "-",
        historicalDollar: historicalEntry.historicalDollar || "-",
        historicalPercent: historicalEntry.historicalPercent || "-"
      };
    }));
  }, [month, savedData]);

  // fetch latest generate doc for selected month and year
  useEffect(() => {
    const loadLatestForPeriod = async () => {
      try {
        // Build "YYYY-MM" period string
        const monthIndex = [
          "January","February","March","April","May","June",
          "July","August","September","October","November","December"
        ].indexOf(month);
        const period = `${year}-${String(monthIndex + 1).padStart(2, "0")}`;

        // 👇 No orderBy, no limit — avoids composite index
        const q = query(
          pacGenRef,
          where("Period", "==", period)
        );

        const snap = await getDocs(q);
        if (snap.empty) {
          setProjections(makeEmptyProjectionRows());
          return;
        }

        // Pick the doc with the latest createdAt (or fallback)
        let latestDoc = null;
        let latestTs = -Infinity;

        snap.forEach(d => {
          const data = d.data();
          // createdAt is a Firestore Timestamp; guard null when just written
          const ts = data.createdAt?.toMillis
            ? data.createdAt.toMillis()
            : (typeof data.createdAt === "number" ? data.createdAt : 0);
          if (ts > latestTs) {
            latestTs = ts;
            latestDoc = data;
          }
        });

        if (!latestDoc) {
          setProjections(makeEmptyProjectionRows());
          return;
        }

        const data = latestDoc;
        

        const rows = makeEmptyProjectionRows();

        // Helpers with safe names
        const setProjDollar = (name, value) => {
          const r = rows.find(x => x.name === name);
          if (!r) return;
          const num = Number(value);
          r.projectedDollar = Number.isFinite(num) ? num.toFixed(2) : "";
        };

        const setProjPct = (name, value) => {
          const r = rows.find(x => x.name === name);
          if (!r) return;
          const num = Number(value);
          r.projectedPercent = Number.isFinite(num) ? String(num) : "";
        };

        // === Sales ===
        setProjDollar("Product Sales", data.ProductNetSales);
        setProjDollar("All Net Sales", data.AllNetSales);
        setProjDollar("Advertising", data.Advertising);

        // === Labor ===
        setProjPct("Crew Labor", data.CrewLabor);
        const mgmtPct = Math.max((Number(data.TotalLabor) || 0) - (Number(data.CrewLabor) || 0), 0);
        setProjPct("Management Labor", mgmtPct);
        setProjDollar("Payroll Tax", data.PayrollTax);

        // === Food & Paper ===
        setProjPct("Base Food", data.BaseFood);
        setProjPct("Condiment", data.Condiment);
        const totalWastePct = (Number(data.CompleteWaste) || 0) + (Number(data.RawWaste) || 0);
        setProjPct("Total Waste", totalWastePct);

        // Recompute Estimated columns
        const hist = getHistoricalData();
        rows.forEach((row, i) => {
          const h = hist.find(e => e.name === row.name) || {};
          const hDollar = parseFloat(h.historicalDollar) || 0;
          const hPct = parseFloat(String(h.historicalPercent || "").replace("%","")) || 0;
          const pDollar = parseFloat(row.projectedDollar) || 0;
          const pPct = parseFloat(String(row.projectedPercent || "").replace("%","")) || 0;

          rows[i].estimatedDollar = ((pDollar + hDollar) / 2).toFixed(2);
          rows[i].estimatedPercent = ((pPct + hPct) / 2).toFixed(2);
        });

        setProjections(rows);
      } catch (err) {
        console.error("Failed to load pacGen for period:", err);
        setProjections(makeEmptyProjectionRows());
      }
    };

  // Only refresh when viewing the Projections tab
  if (tabIndex === 0) loadLatestForPeriod();
}, [month, year, tabIndex]); 


  const handleInputChange = (index, field, value) => {
    setProjections(prevProjections => {
      const newProjections = [...prevProjections];
      newProjections[index][field] = value;

      const historicalData = getHistoricalData();
      let crewLabor = parseFloat(newProjections.find(e => e.name === "Crew Labor")?.projectedDollar) || 0;
      let managementLabor = parseFloat(newProjections.find(e => e.name === "Management Labor")?.projectedDollar) || 0;
      let payrollTaxPercent = parseFloat(newProjections.find(e => e.name === "Payroll Tax")?.projectedPercent) || 0;
      let allNetSales = parseFloat(newProjections.find(e => e.name === "All Net Sales")?.projectedDollar) || 0;
      let advertisingPercent = parseFloat(newProjections.find(e => e.name === "Advertising")?.projectedPercent) || 0;

      newProjections.forEach((expense, idx) => {
        const historicalEntry = historicalData.find(e => e.name === expense.name) || {};
        const historicalDollar = parseFloat(historicalEntry.historicalDollar) || 0;
        const historicalPercent = parseFloat(historicalEntry.historicalPercent) || 0;
        const projectedDollar = parseFloat(expense.projectedDollar) || 0;
        const projectedPercent = parseFloat(expense.projectedPercent) || 0;

        if (expense.name === "Payroll Tax") {
          newProjections[idx].projectedDollar = ((crewLabor + managementLabor) * (payrollTaxPercent / 100)).toFixed(2);
        }

        if (expense.name === "Advertising") {
          newProjections[idx].projectedDollar = (allNetSales * (advertisingPercent / 100)).toFixed(2);
        }

        newProjections[idx].estimatedDollar = ((projectedDollar + historicalDollar) / 2).toFixed(2);
        newProjections[idx].estimatedPercent = ((projectedPercent + historicalPercent) / 2).toFixed(2);
      });

      return newProjections;
    });
  };

  const getHistoricalData = () => {
    return expenseList.map(expense => ({
      name: expense,
      historicalDollar: "1000",
      historicalPercent: "5"
    }));
  };

  const makeEmptyProjectionRows = () => {
    const historicalData = getHistoricalData();
    return expenseList.map(expense => {
      const h = historicalData.find(e => e.name === expense) || {};
      return {
        name: expense,
        projectedDollar: "",
        projectedPercent: "",
        estimatedDollar: h.historicalDollar || "-",
        estimatedPercent: h.historicalPercent || "-",
        historicalDollar: h.historicalDollar || "-",
        historicalPercent: h.historicalPercent || "-"
      };
    });
  };


  const [storeNumber, setStoreNumber] = useState("Store 123"); // You might want to make this dynamic
const [actualData, setActualData] = useState({}); // Will hold actual data from invoices
const [hoverInfo, setHoverInfo] = useState(null);

// Categories for visual grouping
const categories = {
  'Sales': ['Sales', 'All Net Sales'],
  'Food & Paper': ['Base Food', 'Employee Meal', 'Condiment', 'Total Waste', 'Paper'],
  'Labor': ['Crew Labor', 'Management Labor', 'Payroll Tax'],
  'Purchases': ['Advertising', 'Travel', 'Adv Other', 'Promotion', 'Outside Services',
                'Linen', 'OP. Supply', 'Maint. & Repair', 'Small Equipment', 
                'Utilities', 'Office', 'Cash +/-', 'Misc: CR/TR/D&S']
};

// Calculate category sums
const calculateCategorySums = (data, type) => {
  const sums = {};
  for (const [category, items] of Object.entries(categories)) {
    sums[category] = items.reduce((acc, item) => {
      const expense = data.find(e => e.name === item);
      if (expense) {
        const dollar = parseFloat(expense[`${type}Dollar`]) || 0;
        const percent = parseFloat(expense[`${type}Percent`]) || 0;
        return {
          dollar: acc.dollar + dollar,
          percent: acc.percent + percent
        };
      }
      return acc;
    }, { dollar: 0, percent: 0 });
  }
  return sums;
};

// Helper functions
const getCategory = (expense) => {
  const input = expense.toLowerCase();
  for (const [key, values] of Object.entries(categories)) {
    if(values.some(v => v.toLowerCase() === input)) {
      return key; 
    }
  }
  return null;
} 

const getCategoryColor = (category) => {
  const colors = {
    'Sales': '#e3f2fd',
    'Food & Paper': '#e8f5e9',
    'Labor': '#fff3e0',
    'Purchases': '#f3e5f5'
  };
  return colors[category] || '#ffffff';
};

const getProductSales = () => {
  const productSales = projections.find(e => e.name === 'Sales');
  return parseFloat(productSales?.historicalDollar) || 0;
};

const calculateTotalControllable = (type) => {
  let total = 0;
  ['Food & Paper', 'Labor', 'Purchases'].forEach(category => {
    categories[category].forEach(item => {
      const expense = projections.find(e => e.name === item);
      if (expense) {
        total += parseFloat(expense[`${type}Dollar`]) || 0;
      }
    });
  });
  return total;
};

const calculatePac = (type) => {
  const productSales = getProductSales();
  const totalControllable = calculateTotalControllable(type);
  return productSales - totalControllable;
};

const calculatePercentage = (value, total) => {
  return total > 0 ? ((value / total) * 100).toFixed(2) + '%' : '0.00%';
};

const isPacPositive = () => {
  const actualPac = calculatePac('historical');
  const projectedPac = calculatePac('projected');
  return actualPac >= projectedPac;
};

  // this function saves all the user input data from the generate page into the database
  const handleGenerate = async (e) => {
    if (!productNetSales ||
      !cash ||
      !promo ||
      !allNetSales ||
      !advertising ||

      !crewLabor ||
      !totalLabor ||
      !payrollTax ||

      !completeWaste ||
      !rawWaste ||
      !condiment ||
      !variance ||
      !unexplained ||
      !discounts ||
      !baseFood ||

      !startingFood ||
      !startingCondiment ||
      !startingPaper ||
      !startingNonProduct ||
      !startingOpsSupplies ||

      !endingFood ||
      !endingCondiment ||
      !endingPaper ||
      !endingNonProduct ||
      !endingOpsSupplies
    ) {
      alert("You must fill out all fields before submitting.");
    }

    else {
      try {

        // using a "period" key for generate
        const monthIndex = [
          "January","February","March","April","May","June",
          "July","August","September","October","November","December"
        ].indexOf(month);
        const period = `${year}-${String(monthIndex + 1).padStart(2, "0")}`;
        

        await addDoc(pacGenRef, {

          // month year and time for when it was generated
          Month: month,
          Year: year,
          Period: period, // period key
          createdAt: serverTimestamp(),

          ProductNetSales: parseFloat(productNetSales),
          Cash: parseFloat(cash),
          Promo: parseFloat(promo),
          AllNetSales: parseFloat(allNetSales),
          Advertising: parseFloat(advertising),

          CrewLabor: parseFloat(crewLabor),
          TotalLabor: parseFloat(totalLabor),
          PayrollTax: parseFloat(payrollTax),

          CompleteWaste: parseFloat(completeWaste),
          RawWaste: parseFloat(rawWaste),
          Condiment: parseFloat(condiment),
          Variance: parseFloat(variance),
          Unexplained: parseFloat(unexplained),
          Discounts: parseFloat(discounts),
          BaseFood: parseFloat(baseFood),

          StartingFood: parseFloat(startingFood),
          StartingCondiment: parseFloat(startingCondiment),
          StartingPaper: parseFloat(startingPaper),
          StartingNonProduct: parseFloat(startingNonProduct),
          StartingOpsSupplies: parseFloat(startingOpsSupplies),

          EndingFood: parseFloat(endingFood),
          EndingCondiment: parseFloat(endingCondiment),
          EndingPaper: parseFloat(endingPaper),
          EndingNonProduct: parseFloat(endingNonProduct),
          EndingOpsSupplies: parseFloat(endingOpsSupplies)
        });
        alert("Report generated successfully.");
      } catch (error) {
        console.error("Error saving report:", error);
        alert("Failed to generate.");
      }
    }

  };


  return (
<<<<<<< HEAD
    <Box sx = {{flexGrow: 1}}>
      <Container>
        <Paper sx={{padding: '10px'}}>
          <Grid container wrap="wrap" justifyContent="space-between" alignItems="center">
            <Grid item xs={12} sm={6} md={4}>
              <Box sx={{ padding: '10px', marginLeft: '5px' }}>
                <h1 className="Header">PAC</h1>
              </Box>
            </Grid>
            <Grid container xs={12} sm={6} md={4} wrap="wrap" justifyContent="flex-end" alignItems="center"> 
              <Grid item xs={12} sm={6} md={4}>
                <Box display="flex" flexDirection="row" flexWrap="nowrap" justifyContent="center" gap={1} sx={{ padding: '10px', margin: '0 auto' }}>
                  {/* Month Dropdown */}
                  <Select value={month} onChange={(e) => setMonth(e.target.value)} sx={{ width: 200 }}>
                    {["January", "February", "March", "April", "May", "June", "July", "August", "September", "October", "November", "December"].map(m => (
                      <MenuItem key={m} value={m}>{m}</MenuItem>
                    ))}
                  </Select>
                  {/* Year Dropdown */}
                  <Select value={year} onChange={(e) => setYear(e.target.value)} sx={{ width: 120 }}>
                    {years.map(y => (
                      <MenuItem key={y} value={y}>{y}</MenuItem>
                    ))}
                  </Select>
                </Box>
              </Grid>
              
              <Grid item xs={12} sm={6} md={4}>
                <Tabs
                  value={tabIndex}
                  onChange={(event, newIndex) => setTabIndex(newIndex)}
                  sx={{ padding: '10px', margin: '0 auto' }}
                  textColor="primary"
                >
                  <Tab label="Projections" />
                  <Tab label="Generate" />
                  <Tab label="Actual" />
                </Tabs>
              </Grid>
            </Grid>
          </Grid>
        </Paper>
      </Container>
=======
    <Container sx={{ textAlign: "center", marginTop: 5, overflowX: "auto", paddingX: "20px" }}>
      <div className="topBar">
        <h1 className="Header">PAC</h1>

        <div className="topBarControls">
          <div className="filterDropdowns" style={{ display: "flex", alignItems: "center" }}>
            {/* Month Dropdown */}
            <Select value={month} onChange={(e) => setMonth(e.target.value)} sx={{ width: 200, marginRight: 2 }}>
              {["January", "February", "March", "April", "May", "June", "July", "August", "September", "October", "November", "December"].map(m => (
                <MenuItem key={m} value={m}>{m}</MenuItem>
              ))}
            </Select>
            {/* Year Dropdown */}
            <Select value={year} onChange={(e) => setYear(e.target.value)} sx={{ width: 120, marginRight: 2 }}>
              {years.map(y => (
                <MenuItem key={y} value={y}>{y}</MenuItem>
              ))}
            </Select>

            <Tabs
              value={tabIndex}
              onChange={(event, newIndex) => setTabIndex(newIndex)}
              sx={{ flexGrow: 1, marginLeft: 2 }}
              textColor="primary"
            >
              <Tab label="Projections" />
              <Tab label="Generate" />
              <Tab label="Actual" />
            </Tabs>
            <Button variant="contained" onClick={() => setSavedData(prevData => ({ ...prevData, [month]: [...projections] }))}>Apply</Button>
          </div>
        </div>
      </div>
      <div className="pac-goal-container">
          <TextField
            label="PAC Goal ($)"
            size="small"
            variant="outlined"
            className="pac-goal-input"
            value={pacGoal}
            onChange={(e)=>setPacGoal(e.target.value)}
          />
        </div>
              
>>>>>>> a0ae247a

      {tabIndex === 0 && (
        <Container sx={{marginTop: '20px'}}>
        <TableContainer component={Paper}>
          <Table>
            <TableHead>
              <TableRow sx={{ whiteSpace: 'nowrap' }}>
                <TableCell><strong>Expense Name</strong></TableCell>
                <TableCell><strong>Projected $</strong></TableCell>
                <TableCell><strong>Projected %</strong></TableCell>
                <TableCell><strong>Estimated $</strong></TableCell>
                <TableCell><strong>Estimated %</strong></TableCell>
                <TableCell><strong>Historical $</strong></TableCell>
                <TableCell><strong>Historical %</strong></TableCell>
              </TableRow>
            </TableHead>
            <TableBody>
              {projections.map((expense, index) => (
                <TableRow key={expense.name} sx={{backgroundColor: getCategoryColor(getCategory(expense.name))}}>
                  <TableCell>{expense.name}</TableCell>
                  <TableCell> {/*Textfield for Projected $*/}
                    {hasUserInputAmountField.includes(expense.name) 
                      ? <TextField size="small" variant="outlined" sx={{width: '150px', backgroundColor: '#ffffff'}}
                          slotProps={{input: { startAdornment: <InputAdornment position="start">$</InputAdornment>}}}
                          value={expense.projectedDollar || "0.00"} 
                          onChange={(e) => handleInputChange(index, "projectedDollar", e.target.value)} />
                      : <item>${expense.projectedDollar || "0.00"}</item>}
                  </TableCell>
                  <TableCell> {/*Textfield for Projected %*/}
                    <FormControl>
                      {hasUserInputedPercentageField.includes(expense.name)
                      ?  <TextField size="small" variant="outlined" sx={{width: '125px', backgroundColor: '#ffffff'}}
                          slotProps={{input: { endAdornment: <InputAdornment position="end">%</InputAdornment>}}}
                          value={expense.projectedPercent || "0"} 
                          onChange={(e) => handleInputChange(index, "projectedPercent", e.target.value)} />
                      : <item>{expense.projectedPercent || "0"}%</item>}  
                      <FormLabel sx={{ fontSize: '0.75rem' }}>{getLabel(expense.name)}</FormLabel>
                    </FormControl>  
                  </TableCell>
                  <TableCell> {/*Output for Estimated $*/}
                    {"$" + expense.estimatedDollar}
                  </TableCell>
                  <TableCell> {/*Output for Estimated %*/}
                    {expense.estimatedPercent + "%"}
                  </TableCell>
                  <TableCell> {/*Output for Historical $*/}
                    {"$" + expense.historicalDollar}
                  </TableCell>
                  <TableCell> {/*Output for Historical %*/}
                    {expense.historicalPercent + "%"}
                  </TableCell>
                </TableRow>
              ))}
            </TableBody>
          </Table>
        </TableContainer>

        {/*The Apply button*/}
        <Box textAlign='center' sx={{ paddingTop: '10px', paddingBottom: '10px' }}>
          <Button variant="contained" size="large" onClick={() => setSavedData(prevData => ({ ...prevData, [month]: [...projections] }))}>Apply</Button>
        </Box>

        </Container>
      )} {/* end of Projections page */}

      {tabIndex === 1 && (
        <Container>
        <div style={{ display: "flex", flexDirection: "column", gap: "24px", marginTop: "20px" }}>
          {/* Sales */}
          <div className="pac-section sales-section">
            <h4>Sales</h4>
            <div className="input-row"><label className="input-label">Product Net Sales ($)</label>
              <input
                type="number"
                value={productNetSales}
                onChange={(e) => setProductNetSales(e.target.value)}
              />
            </div>
            <div className="input-row"><label className="input-label">Cash +/- ($)</label>
              <input
                type="number"
                value={cash}
                onChange={(e) => setCash(e.target.value)}
              />
            </div>
            <div className="input-row"><label className="input-label">Promo ($)</label>
              <input
                type="number"
                value={promo}
                onChange={(e) => setPromo(e.target.value)}
              />
            </div>
            <div className="input-row"><label className="input-label">All Net Sales ($)</label>
              <input
                type="number"
                value={allNetSales}
                onChange={(e) => setAllNetSales(e.target.value)}
              />
            </div>
            <div className="input-row"><label className="input-label">Advertising ($)</label>
              <input
                type="number"
                value={advertising}
                onChange={(e) => setAdvertising(e.target.value)}
              />
            </div>
          </div>

          {/* Labor */}
          <div className="pac-section labor-section">
            <h4>Labor</h4>
            <div className="input-row"><label className="input-label">Crew Labor %</label>
              <input
                type="number"
                value={crewLabor}
                onChange={(e) => setCrewLabor(e.target.value)}
              />
            </div>
            <div className="input-row"><label className="input-label">Total Labor %</label>
              <input
                type="number"
                value={totalLabor}
                onChange={(e) => setTotalLabor(e.target.value)}
              />
            </div>
            <div className="input-row"><label className="input-label">Payroll Tax ($)</label>
              <input
                type="number"
                value={payrollTax}
                onChange={(e) => setPayrollTax(e.target.value)}
              />
            </div>
          </div>

          {/* Food */}
          <div className="pac-section food-section">
            <h4>Food</h4>
            <div className="input-row"><label className="input-label">Complete Waste %</label>
              <input
                type="number"
                value={completeWaste}
                onChange={(e) => setCompleteWaste(e.target.value)}
              />
            </div>
            <div className="input-row"><label className="input-label">Raw Waste %</label>
              <input
                type="number"
                value={rawWaste}
                onChange={(e) => setRawWaste(e.target.value)}
              />
            </div>
            <div className="input-row"><label className="input-label">Condiment %</label>
              <input
                type="number"
                value={condiment}
                onChange={(e) => setCondiment(e.target.value)}
              />
            </div>
            <div className="input-row"><label className="input-label">Variance Stat %</label>
              <input
                type="number"
                value={variance}
                onChange={(e) => setVariance(e.target.value)}
              />
            </div>
            <div className="input-row"><label className="input-label">Unexplained %</label>
              <input
                type="number"
                value={unexplained}
                onChange={(e) => setUnexplained(e.target.value)}
              />
            </div>
            <div className="input-row"><label className="input-label">Discounts %</label>
              <input
                type="number"
                value={discounts}
                onChange={(e) => setDiscounts(e.target.value)}
              />
            </div>
            <div className="input-row"><label className="input-label">Base Food %</label>
              <input
                type="number"
                value={baseFood}
                onChange={(e) => setBaseFood(e.target.value)}
              />
            </div>
          </div>

          {/* Starting Inventory */}
          <div className="pac-section starting-inventory-section">
            <h4>Starting Inventory</h4>
            <div className="input-row"><label className="input-label">Food ($)</label>
              <input
                type="number"
                value={startingFood}
                onChange={(e) => setStartingFood(e.target.value)}
              />
            </div>
            <div className="input-row"><label className="input-label">Condiment ($)</label>
              <input
                type="number"
                value={startingCondiment}
                onChange={(e) => setStartingCondiment(e.target.value)}
              />
            </div>
            <div className="input-row"><label className="input-label">Paper ($)</label>
              <input
                type="number"
                value={startingPaper}
                onChange={(e) => setStartingPaper(e.target.value)}
              />
            </div>
            <div className="input-row"><label className="input-label">Non Product ($)</label>
              <input
                type="number"
                value={startingNonProduct}
                onChange={(e) => setStartingNonProduct(e.target.value)}
              />
            </div>
            <div className="input-row"><label className="input-label"> Office Supplies ($)</label>
              <input
                type="number"
                value={startingOpsSupplies}
                onChange={(e) => setStartingOpsSupplies(e.target.value)}
              />
            </div>
          </div>

          {/* Ending Inventory */}
          <div className="pac-section ending-inventory-section">
            <h4>Ending Inventory</h4>
            <div className="input-row"><label className="input-label">Food ($)</label>
              <input
                type="number"
                value={endingFood}
                onChange={(e) => setEndingFood(e.target.value)}
              />
            </div>
            <div className="input-row"><label className="input-label">Condiment ($)</label>
              <input
                type="number"
                value={endingCondiment}
                onChange={(e) => setEndingCondiment(e.target.value)}
              />
            </div>
            <div className="input-row"><label className="input-label">Paper ($)</label>
              <input
                type="number"
                value={endingPaper}
                onChange={(e) => setEndingPaper(e.target.value)}
              />
            </div>
            <div className="input-row"><label className="input-label">Non Product ($)</label>
              <input
                type="number"
                value={endingNonProduct}
                onChange={(e) => setEndingNonProduct(e.target.value)}
              />
            </div>
            <div className="input-row"><label className="input-label"> Office Supplies ($)</label>
              <input
                type="number"
                value={endingOpsSupplies}
                onChange={(e) => setEndingOpsSupplies(e.target.value)}
              />
            </div>
          </div>

          {/* This button calls the handleGenerate function */}
          <Button
            variant="contained"
            color="primary"
            size="large"
            sx={{
              marginTop: 2,
              marginBottom: 8,
              width: "250px",
              alignSelf: "center",
              backgroundColor: "#1976d2",
              "&:hover": {
                backgroundColor: "#42a5f5",
              }
            }}
            onClick={handleGenerate}
          >
            Generate Report
          </Button>


        </div>
        </Container>
      )}  {/* end of Generate page */}

      {tabIndex === 2 && (
        <Container>
        <PacTab 
          storeId={selectedStore || "store_001"} 
          year={year} 
          month={month}
          projections={projections}
        />
        </Container>
      )} {/* end of Actual page */}

    </Box>
  );
};

export default PAC;<|MERGE_RESOLUTION|>--- conflicted
+++ resolved
@@ -461,7 +461,6 @@
 
 
   return (
-<<<<<<< HEAD
     <Box sx = {{flexGrow: 1}}>
       <Container>
         <Paper sx={{padding: '10px'}}>
@@ -504,42 +503,8 @@
             </Grid>
           </Grid>
         </Paper>
-      </Container>
-=======
-    <Container sx={{ textAlign: "center", marginTop: 5, overflowX: "auto", paddingX: "20px" }}>
-      <div className="topBar">
-        <h1 className="Header">PAC</h1>
-
-        <div className="topBarControls">
-          <div className="filterDropdowns" style={{ display: "flex", alignItems: "center" }}>
-            {/* Month Dropdown */}
-            <Select value={month} onChange={(e) => setMonth(e.target.value)} sx={{ width: 200, marginRight: 2 }}>
-              {["January", "February", "March", "April", "May", "June", "July", "August", "September", "October", "November", "December"].map(m => (
-                <MenuItem key={m} value={m}>{m}</MenuItem>
-              ))}
-            </Select>
-            {/* Year Dropdown */}
-            <Select value={year} onChange={(e) => setYear(e.target.value)} sx={{ width: 120, marginRight: 2 }}>
-              {years.map(y => (
-                <MenuItem key={y} value={y}>{y}</MenuItem>
-              ))}
-            </Select>
-
-            <Tabs
-              value={tabIndex}
-              onChange={(event, newIndex) => setTabIndex(newIndex)}
-              sx={{ flexGrow: 1, marginLeft: 2 }}
-              textColor="primary"
-            >
-              <Tab label="Projections" />
-              <Tab label="Generate" />
-              <Tab label="Actual" />
-            </Tabs>
-            <Button variant="contained" onClick={() => setSavedData(prevData => ({ ...prevData, [month]: [...projections] }))}>Apply</Button>
-          </div>
-        </div>
-      </div>
-      <div className="pac-goal-container">
+
+        <div className="pac-goal-container">
           <TextField
             label="PAC Goal ($)"
             size="small"
@@ -549,8 +514,8 @@
             onChange={(e)=>setPacGoal(e.target.value)}
           />
         </div>
-              
->>>>>>> a0ae247a
+
+      </Container>
 
       {tabIndex === 0 && (
         <Container sx={{marginTop: '20px'}}>
