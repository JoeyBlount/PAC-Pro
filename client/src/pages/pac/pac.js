import React, { useState, useEffect, useContext, useRef } from "react";
import { db, auth } from "../../config/firebase-config";
import {
  collection,
  addDoc,
  query,
  where,
  orderBy,
  limit,
  getDocs,
  serverTimestamp,
  doc,
  getDoc,
  setDoc,
} from "firebase/firestore";
import {
  Box,
  Container,
  Grid2 as Grid,
  Tabs,
  Tab,
  Table,
  TableHead,
  TableRow,
  TableCell,
  TableBody,
  Paper,
  TableContainer,
  TextField,
  Button,
  Select,
  MenuItem,
  InputAdornment,
  FormControl,
  FormLabel,
  Alert,
  Chip,
} from "@mui/material";
import { StoreContext } from "../../context/storeContext";
import PacTab from "./PacTab";
import { useAuth } from "../../context/AuthContext";
import {
  Dialog,
  DialogTitle,
  DialogContent,
  DialogActions,
} from "@mui/material";
import MonthLockService from "../../services/monthLockService";
import LockIcon from "@mui/icons-material/Lock";
import LockOpenIcon from "@mui/icons-material/LockOpen";

const expenseList = [
  "Product Sales", "All Net Sales",
  "Base Food", "Employee Meal", "Condiment", "Total Waste", "Paper",
  "Crew Labor", "Management Labor", "Payroll Tax", "Advertising",
  "Travel", "Adv Other", "Promotion", "Outside Services",
  "Linen", "OP. Supply", "Maint. & Repair", "Small Equipment", "Utilities", "Office", "Cash +/-", "Crew Relations", "Training",
  "Total Controllable", "P.A.C."
];

// Add expense(s) to this array to disable projected $ text field. Case-senstive.
const hasUserInputAmountField = [
  "Product Sales", "All Net Sales",
  "Travel", "Adv Other", "Outside Services",
  "Linen", "OP. Supply", "Maint. & Repair", "Small Equipment", "Utilities", "Office", "Cash +/-", "Crew Relations", "Training",
  "Promotion"
];

// Add expense(s) to this array to disable projected % text field. Case-senstive.
const hasUserInputedPercentageField = [
  "Base Food", "Employee Meal", "Condiment", "Total Waste", "Paper",
  "Crew Labor", "Management Labor", "Payroll Tax",
  "Advertising"
];

const getLabel = (key) => {
  const specialLabels = {
    "Payroll Tax": "% of Total Labor",
    "Advertising": "% of All Net Sales"
  };

  return specialLabels[key] || "";
};

const recalcFromPercents = (rows) => {
  const next = rows.map(r => ({ ...r }));

  const psProj = Number(next.find(r => r.name === "Product Sales")?.projectedDollar) || 0;
  const ansProj = Number(next.find(r => r.name === "All Net Sales")?.projectedDollar) || 0;

  // These rows' $ are (% of Product Sales $)
  const PCT_OF_PS = new Set([
    "Base Food", "Employee Meal", "Condiment", "Total Waste", "Paper",
    "Crew Labor", "Management Labor"
  ]);

  next.forEach(r => {
    if (PCT_OF_PS.has(r.name)) {
      const pct = Number(r.projectedPercent) || 0;
      r.projectedDollar = (psProj * pct / 100).toFixed(2);
    }
  });

  // Advertising $ = (% of All Net Sales $)
  const ad = next.find(r => r.name === "Advertising");
  if (ad) {
    const pct = Number(ad.projectedPercent) || 0;
    ad.projectedDollar = ((ansProj * pct) / 100).toFixed(2);
  }

  // Payroll Tax: % of (Crew + Management) dollars
  const ptIdx = next.findIndex(r => r.name === "Payroll Tax");
  if (ptIdx !== -1) {
    const crew$ = Number(next.find(r => r.name === "Crew Labor")?.projectedDollar) || 0;
    const mgmt$ = Number(next.find(r => r.name === "Management Labor")?.projectedDollar) || 0;
    const ptPct = Number(next[ptIdx].projectedPercent) || 0;
    next[ptIdx].projectedDollar = ((crew$ + mgmt$) * ptPct / 100).toFixed(2);
  }

  return next;
};


const applySalesPercents = (rows) => {
  const next = rows.map(r => ({ ...r }));

  const psIdx = next.findIndex(r => r.name === "Product Sales");
  const ansIdx = next.findIndex(r => r.name === "All Net Sales");

  const psProj = Number(next[psIdx]?.projectedDollar) || 0;
  const psHist = Number(next[psIdx]?.historicalDollar) || 0;
  const ansProj = Number(next[ansIdx]?.projectedDollar) || 0;
  const ansHist = Number(next[ansIdx]?.historicalDollar) || 0;

  if (psIdx !== -1) {
    next[psIdx].projectedPercent = ansProj > 0 ? ((psProj / ansProj) * 100).toFixed(2) : "0.00";
    next[psIdx].historicalPercent = ansHist > 0 ? ((psHist / ansHist) * 100).toFixed(2) : "0.00";
  }
  if (ansIdx !== -1) {
    next[ansIdx].projectedPercent = ansProj > 0 ? "100.00" : "0.00";
    next[ansIdx].historicalPercent = ansHist > 0 ? "100.00" : "0.00";
  }

  return next;
};


const CONTROLLABLE_START = "Base Food";
const CONTROLLABLE_END = "Training";
const fmtUsd = (v) => new Intl.NumberFormat(undefined, { style: "currency", currency: "USD", maximumFractionDigits: 0 }).format(Number(v || 0));

const computeControllables = (rows, fieldPrefix) => {
  const s = rows.findIndex(r => r.name === "Base Food");
  const e = rows.findIndex(r => r.name === "Training");
  if (s === -1 || e === -1 || e < s) return 0;

  let sum = 0;
  for (let i = s; i <= e; i++) {
    sum += Number(rows[i]?.[`${fieldPrefix}Dollar`]);
  }
  return sum;
};

const applyControllables = (rows) => {
  const idx = rows.findIndex(r => r.name === "Total Controllable");
  if (idx === -1) return rows;

  // sums (Base Food .. Training)
  const projTotal = computeControllables(rows, "projected");
  const histTotal = computeControllables(rows, "historical");

  // denominators = All Net Sales
  const ansProj = parseFloat(rows.find(r => r.name === "All Net Sales")?.projectedDollar) || 0;
  const ansHist = parseFloat(rows.find(r => r.name === "All Net Sales")?.historicalDollar) || 0;

  const next = [...rows];
  next[idx] = {
    ...next[idx],
    projectedDollar: Number(projTotal || 0).toFixed(2),
    projectedPercent: ansProj > 0 ? ((projTotal / ansProj) * 100).toFixed(2) : "0.00",
    historicalDollar: Number(histTotal || 0).toFixed(2),
    historicalPercent: ansHist > 0 ? ((histTotal / ansHist) * 100).toFixed(2) : "0.00",
  };
  return next;
};

const applyPac = (rows) => {
  const pacIdx = rows.findIndex(r => r.name === "P.A.C.");
  if (pacIdx === -1) return rows;

  // Denominator & base = All Net Sales
  const ansProj = parseFloat(rows.find(r => r.name === "All Net Sales")?.projectedDollar) || 0;

  // Sum controllables (Base Food .. Training)
  const ctrlProj = computeControllables(rows, "projected");

  // PAC = All Net Sales - Total Controllables
  const projDollar = ansProj - ctrlProj;

  const next = [...rows];
  next[pacIdx] = {
    ...next[pacIdx],
    projectedDollar: Number(projDollar || 0).toFixed(2),
    projectedPercent: ansProj > 0 ? ((projDollar / ansProj) * 100).toFixed(2) : "0.00",
  };
  return next;
};

 const applyTravelThruTrainingPercents = (rows) => {
    const next = rows.map(r => ({ ...r }));

    const psProj = Number(next.find(r => r.name === "Product Sales")?.projectedDollar) || 0;
    const psHist = Number(next.find(r => r.name === "Product Sales")?.historicalDollar) || 0;

    const startIdx = next.findIndex(r => r.name === "Travel");
    const endIdx = next.findIndex(r => r.name === "Training");

    if (startIdx !== -1 && endIdx !== -1 && endIdx >= startIdx) {
      for (let i = startIdx; i <= endIdx; i++) {
        const proj$ = Number(next[i].projectedDollar) || 0;
        const hist$ = Number(next[i].historicalDollar) || 0;

        next[i].projectedPercent = psProj > 0 ? ((proj$ / psProj) * 100).toFixed(2) : "0.00";
        next[i].historicalPercent = psHist > 0 ? ((hist$ / psHist) * 100).toFixed(2) : "0.00";
      }
    }

    return next;
  };

// Call this after any change/seed so totals & PAC are coherent
const applyAll = (rows) =>
  applySalesPercents(
    applyPac(
      applyControllables(
        applyTravelThruTrainingPercents(   
          recalcFromPercents(rows)
        )
      )
    )
  );

const PAC = () => {
  const [tabIndex, setTabIndex] = useState(0);
  const currentDate = new Date();
  const currentMonth = currentDate.toLocaleString("default", { month: "long" });
  const [month, setMonth] = useState(currentMonth);
  const [savedData, setSavedData] = useState({});

  const pad2 = (n) => String(n).padStart(2, "0");
  const months = ["January", "February", "March", "April", "May", "June", "July", "August", "September", "October", "November", "December"];
  const currentYear = new Date().getFullYear();
  const years = Array.from({ length: 11 }, (_, i) => currentYear - i);
  const [year, setYear] = useState(currentYear);

  // Get selected store from context
  const { selectedStore } = useContext(StoreContext);
  const [pacGoal, setPacGoal] = useState("");

  // debounced autosave timer
  const saveTimer = useRef(null);

  // --- helpers: period checks ---
  const isPastPeriod = (y, mName) => {
    const m = months.indexOf(mName); // 0..11
    const now = new Date();
    const sel = new Date(y, m, 1);
    // first day of current month for stable compare
    const cur = new Date(now.getFullYear(), now.getMonth(), 1);
    return sel < cur;
  };

  // Return a color for the P.A.C. row based on projected % vs goal.
  // green = equal (within tiny tolerance), red = below goal, orange = above goal.
  const getPacRowColor = (rows, goal) => {
    const productSalesProj = parseFloat(rows.find(r => r.name === "Product Sales")?.projectedDollar) || 0;
    const pacProjDollar = parseFloat(rows.find(r => r.name === "P.A.C.")?.projectedDollar) || 0;

    const projectedPacPct = productSalesProj > 0 ? (pacProjDollar / productSalesProj) * 100 : 0;
    const goalPct = productSalesProj > 0 ? (Number(goal || 0) / productSalesProj) * 100 : 0;

    const epsilon = 0.01; // 0.01% tolerance for "equal"
    if (Math.abs(projectedPacPct - goalPct) <= epsilon) return "green";
    if (projectedPacPct < goalPct) return "red";
    return "orange";
  };

  // Map getPacRowColor() -> MUI cell styles
  const PAC_COLOR_STYLES = {
    green: { backgroundColor: "rgba(46,125,50,0.12)", color: "#2e7d32", fontWeight: 700 },
    red: { backgroundColor: "rgba(211,47,47,0.12)", color: "#d32f2f", fontWeight: 700 },
    orange: { backgroundColor: "rgba(245,124,0,0.12)", color: "#f57c00", fontWeight: 700 },
  };



  // UI state for admin edit mode
  const [editingGoal, setEditingGoal] = useState(false);


  const handleResetToLastSubmitted = async () => {
    if (!selectedStore) return;
    const prevDate = new Date(year, months.indexOf(month) - 1, 1);
    const prevId = `${selectedStore}_${prevDate.getFullYear()}${pad2(prevDate.getMonth() + 1)}`;
    const snap = await getDoc(doc(db, "pac-projections", prevId));
    if (!snap.exists()) {
      alert("No previous submission found.");
      return;
    }
  }
  // State variables for Generate tab; may need to change these
  const pacGenRef = collection(db, "pacGen");
  const pacProjectionsRef = collection(db, "pac-projections"); // for Projections tab
  const [productNetSales, setProductNetSales] = useState(0);
  const [cash, setCash] = useState(0);
  const [promo, setPromo] = useState(0);
  const [allNetSales, setAllNetSales] = useState(0);
  const [advertising, setAdvertising] = useState(0);

  const [crewLabor, setCrewLabor] = useState(0);
  const [totalLabor, setTotalLabor] = useState(0);
  const [payrollTax, setPayrollTax] = useState(0);

  const [completeWaste, setCompleteWaste] = useState(0);
  const [rawWaste, setRawWaste] = useState(0);
  const [condiment, setCondiment] = useState(0);
  const [variance, setVariance] = useState(0);
  const [unexplained, setUnexplained] = useState(0);
  const [discounts, setDiscounts] = useState(0);
  const [baseFood, setBaseFood] = useState(0);

  const [startingFood, setStartingFood] = useState(0);
  const [startingCondiment, setStartingCondiment] = useState(0);
  const [startingPaper, setStartingPaper] = useState(0);
  const [startingNonProduct, setStartingNonProduct] = useState(0);
  const [startingOpsSupplies, setStartingOpsSupplies] = useState(0);

  const [endingFood, setEndingFood] = useState(0);
  const [endingCondiment, setEndingCondiment] = useState(0);
  const [endingPaper, setEndingPaper] = useState(0);
  const [endingNonProduct, setEndingNonProduct] = useState(0);
  const [endingOpsSupplies, setEndingOpsSupplies] = useState(0);


  const [userData, setUserData] = useState(null);


  const [openHistModal, setOpenHistModal] = useState(false);
  const [shouldLoadHist, setShouldLoadHist] = useState(false);
  const [loadedHistPeriod, setLoadedHistPeriod] = useState(null);

  const { userRole } = useAuth();

  const isAdmin = (userRole || "").toLowerCase() === "admin";

  // Month locking state
  const [monthLockStatus, setMonthLockStatus] = useState(null);
  const [lastUpdatedTimestamp, setLastUpdatedTimestamp] = useState(null);
  const [lockedMonths, setLockedMonths] = useState([]);

  // Check if user can lock months (General Manager, Supervisor, or Admin)
  const canLockMonth = ["admin", "general manager", "supervisor"].includes(
    (userRole || "").toLowerCase()
  );

  // Only admins can unlock months
  const canUnlockMonth = isAdmin; const getPrevPeriod = (y, mName) => {
    const i = months.indexOf(mName);              // 0..11
    const d = new Date(y, i - 1, 1);              // prev month
    return { y: d.getFullYear(), m: d.getMonth() + 1 }; // 1..12
  };


  const computeControllables = (rows, fieldPrefix) => {
    const s = rows.findIndex(r => r.name === CONTROLLABLE_START);
    const e = rows.findIndex(r => r.name === CONTROLLABLE_END);
    if (s === -1 || e === -1 || e < s) return 0;
    let sum = 0;
    for (let i = s; i <= e; i++) {
      sum += parseFloat(rows[i][`${fieldPrefix}Dollar`]) || 0;
    }
    return sum;
  };

  const applyControllables = (rows) => {
    const idx = rows.findIndex(r => r.name === "Total Controllable");
    if (idx === -1) return rows;
    const next = [...rows];
    next[idx] = {
      ...next[idx],
      projectedDollar: computeControllables(rows, "projected").toFixed(2),
      projectedPercent: "", // keep blank
      historicalDollar: computeControllables(rows, "historical").toFixed(2),
      historicalPercent: "",
    };
    return next;
  };

  // returns { monthIndex, year }
  function getPrevMonthYear(d = new Date()) {
    const m = d.getMonth(); // 0..11
    const y = d.getFullYear();
    return m === 0 ? { monthIndex: 11, year: y - 1 } : { monthIndex: m - 1, year: y };
  }
  // ---------- keys & ids ----------
  const monthIndex = months.indexOf(month); // 0..11
  const periodId = `${year}${pad2(monthIndex + 1)}`; // e.g. 202509
  const draftKey = `pacDraft:${selectedStore || "__no_store__"}:${periodId}`;

  const { monthIndex: prevIdx, year: prevYear } = getPrevMonthYear();
  const [histMonth, setHistMonth] = useState(months[prevIdx]);
  const [histYear, setHistYear] = useState(prevYear);

  useEffect(() => {
    document.title = "PAC Pro - PAC";
  }, []);

  const fetchMonthLockStatus = async () => {
    try {
      if (!selectedStore) return;

      const lockStatus = await MonthLockService.getMonthLockStatus(
        selectedStore,
        month,
        year
      );
      setMonthLockStatus(lockStatus);

      // Fetch last updated timestamp from pacGen collection
      const monthIndex = months.indexOf(month);
      const period = `${year}-${String(monthIndex + 1).padStart(2, "0")}`;

      const pacQuery = query(
        pacGenRef,
        where("Period", "==", period),
        orderBy("createdAt", "desc"),
        limit(1)
      );
      const pacSnapshot = await getDocs(pacQuery);
      if (!pacSnapshot.empty) {
        const doc = pacSnapshot.docs[0];
        const data = doc.data();
        setLastUpdatedTimestamp(data.createdAt?.toDate?.() || new Date());
      }
    } catch (error) {
      console.error("Error fetching month lock status:", error);
    }
  };

  const fetchLockedMonths = async () => {
    try {
      if (!selectedStore) return;

      const locked = await MonthLockService.getAllLockedMonths(selectedStore);
      setLockedMonths(locked);
    } catch (error) {
      console.error("Error fetching locked months:", error);
    }
  };

  const handleLockMonth = async () => {
    if (!selectedStore) {
      alert("No store selected.");
      return;
    }

    const isCurrentlyLocked = monthLockStatus?.is_locked || false;

    try {
      let result;
      if (isCurrentlyLocked) {
        // Unlock month
        result = await MonthLockService.unlockMonth(
          selectedStore,
          month,
          year,
          auth.currentUser?.email || "unknown",
          userRole
        );
      } else {
        // Lock month
        result = await MonthLockService.lockMonth(
          selectedStore,
          month,
          year,
          auth.currentUser?.email || "unknown",
          userRole
        );
      }

      if (result.success) {
        alert(result.message);
        await fetchMonthLockStatus();
        await fetchLockedMonths();
      } else {
        alert(result.message);
      }
    } catch (error) {
      console.error("Error updating month lock:", error);
      alert("Failed to update month lock status.");
    }
  };

  const isMonthLocked = () => {
    return monthLockStatus?.is_locked || false;
  };

  const isCurrentPeriodLocked = () => {
    return isMonthLocked();
  };


  useEffect(() => {
    setProjections(prev =>
      prev.map(expense => ({
        ...expense,
        historicalDollar: "-",
        historicalPercent: "-"
      }))
    );

    setShouldLoadHist(false);
  }, [month, year]);

  // PAC goal fetch
  useEffect(() => {
    const fetchGoal = async () => {
      if (!selectedStore) return;
      try {
        const monthIdx = months.indexOf(month);
        const periodId = `${selectedStore}_${year}${String(monthIdx + 1).padStart(2, "0")}`;
        const periodRef = doc(db, "pac-projections", periodId);
        const periodSnap = await getDoc(periodRef);

        if (periodSnap.exists() && typeof periodSnap.data()?.pacGoal !== "undefined") {
          setPacGoal(String(periodSnap.data().pacGoal));
        } else {
          setPacGoal(""); // nothing saved yet for this period
        }
      } catch (e) {
        console.error("PAC goal fetch error", e);
      }
    };
    if (tabIndex === 0) fetchGoal();
  }, [selectedStore, tabIndex, month, year]);


  useEffect(() => {
    if (!selectedStore || tabIndex !== 0) return;

    const seedProjected = async () => {
      const { y: prevY, m: prevM } = getPrevPeriod(year, month);
      const prevId = `${selectedStore}_${String(prevY)}${pad2(prevM)}`;
      const snap = await getDoc(doc(db, "pac-projections", prevId));
      if (!snap.exists()) return;

      const prevRows = Array.isArray(snap.data()?.projections) ? snap.data().projections : [];
      const SKIP = new Set(["Total Controllable", "P.A.C."]);

      setProjections(prev =>
        applyAll(
          prev.map(row => {
            if (SKIP.has(row.name)) return row;
            const match = prevRows.find(p => p.name === row.name) || {};
            return {
              ...row,
              projectedDollar: match.projectedDollar ?? "",
              projectedPercent: match.projectedPercent ?? ""
            };
          })
        )
      );

      // carry forward last month's pacGoal into current period UI (optional)
      if (typeof snap.data()?.pacGoal !== "undefined") {
        setPacGoal(String(snap.data().pacGoal));
      }
    };

    seedProjected();
  }, [selectedStore, tabIndex, month, year]);

  useEffect(() => {
    if (!selectedStore || tabIndex !== 0) return;

    const seedProjected = async () => {
      const { y: prevY, m: prevM } = getPrevPeriod(year, month);
      const prevId = `${selectedStore}_${String(prevY)}${pad2(prevM)}`;
      const snap = await getDoc(doc(db, "pac-projections", prevId));
      if (!snap.exists()) return;

      const prevRows = Array.isArray(snap.data()?.projections) ? snap.data().projections : [];
      const SKIP = new Set(["Total Controllable", "P.A.C."]);

      setProjections(prev =>
        applyAll(
          prev.map(row => {
            if (SKIP.has(row.name)) return row;
            const match = prevRows.find(p => p.name === row.name) || {};
            return {
              ...row,
              projectedDollar: match.projectedDollar ?? "",
              projectedPercent: match.projectedPercent ?? ""
            };
          })
        )
      );

      // carry forward last month's pacGoal into current period UI (optional)
      if (typeof snap.data()?.pacGoal !== "undefined") {
        setPacGoal(String(snap.data().pacGoal));
      }
    };

    seedProjected();
  }, [selectedStore, tabIndex, month, year]);


  useEffect(() => {
    // don't run until we know which store/period we're on
    if (!selectedStore) return;

    try {
      const raw = localStorage.getItem(draftKey);
      if (raw) {
        const parsed = JSON.parse(raw);
        // Keep your derived totals coherent after hydrating
        setProjections(applyAll(Array.isArray(parsed) ? parsed : projections));
        return; // if draft exists, skip any other seeding for this render
      }
    } catch (e) {
      console.warn("Failed to read draft from localStorage", e);
    }
    // If no draft, let your existing server-seeding effect run as-is
  }, [selectedStore, draftKey]);

  // Fetch user data from Firestore
  useEffect(() => {
    const fetchData = async () => {
      try {
        // Get the current user from Firebase Auth
        const user = auth.currentUser;
        if (user) {
          // Query the "users" collection for the current user's data
          const userQuery = query(
            collection(db, "users"),
            where("uid", "==", user.uid)
          );
          const userSnapshot = await getDocs(userQuery);
          if (!userSnapshot.empty) {
            setUserData(userSnapshot.docs[0].data());
          }
        }
      } catch (error) {
        console.error("Error loading data from Firestore:", error);
      }
    };

    fetchData();
  }, []);

  // lock previous months/years for non-admins
  const isMonthDisabled = (monthNumber, selectedYear) => {
    if (isAdmin) return false;

    const now = new Date();
    const currentYear = now.getFullYear();
    const currentMonthIdx = now.getMonth();
    const targetIdx = months.indexOf(monthNumber);

    if (targetIdx === -1) return false;

    if (selectedYear < currentYear) return true;
    if (selectedYear > currentYear) return false;
    return targetIdx < currentMonthIdx;
  };

  useEffect(() => {
    setProjections((prev) =>
      prev.map((expense) => ({
        ...expense,
        historicalDollar: "-",
        historicalPercent: "-",
      }))
    );

    // also reset histMonth/year selection if you want
    setHistMonth(null);
    setHistYear(null);
    setShouldLoadHist(false);
  }, [month, year]);

  // Fetch month lock status when month, year, or store changes
  useEffect(() => {
    fetchMonthLockStatus();
    fetchLockedMonths();
  }, [month, year, selectedStore]);

  useEffect(() => {
    const loadHistoricalData = async () => {
      if (!selectedStore || !histYear || !histMonth) return;

      const histMonthIdx = months.indexOf(histMonth);
      const docId = `${selectedStore}_${histYear}${String(histMonthIdx + 1).padStart(2, "0")}`;

      console.log("Fetching historical doc:", docId);

      const ref = doc(db, "pac-projections", docId);
      const snap = await getDoc(ref);
      if (!snap.exists()) {
        console.log("No data for", docId);
        setShouldLoadHist(false);
        return;
      }
      const latest = snap.data();
      console.log("latest data: ", latest);


      const hist = expenseList.map(name => {
        const entry = latest.projections?.find(p => p.name === name) || {};
        return {
          name,
          historicalDollar: entry.projectedDollar || "-",
          historicalPercent: entry.projectedPercent || "-"
        };
      });

      setProjections(prev =>
        prev.map(expense => {
          const h = hist.find(e => e.name === expense.name) || {};
          return {
            ...expense,
            historicalDollar: h.historicalDollar || "-",
            historicalPercent: h.historicalPercent || "-"
          };
        })
      );
      // lock the banner to what was just loaded
      setLoadedHistPeriod({ month: histMonth, year: histYear });
      setShouldLoadHist(false);
    };

    if (tabIndex === 0 && shouldLoadHist && histMonth && histYear) {
      loadHistoricalData();

    }
  }, [tabIndex, selectedStore, month, year]);

  const debouncedSave = (next) => {
    if (saveTimer.current) clearTimeout(saveTimer.current);
    saveTimer.current = setTimeout(() => {
      try {
        localStorage.setItem(draftKey, JSON.stringify(next));
      } catch (e) {
        console.warn("draft save failed", e);
      }
    }, 500);
  };

  useEffect(() => {
    const loadLatestForPeriod = async () => {
      if (!selectedStore) return;

      // helpers
      const pad2 = (n) => String(n).padStart(2, "0");
      const idFormats = (store, y, m) => ([
        { col: "pac-projections", id: `${store}_${y}${pad2(m)}` },   // e.g. 82012_202501
      ]);
      const get = async (col, id) => getDoc(doc(db, col, id));

      const mIdx = months.indexOf(histMonth)
      const currY = histYear;
      const currM = mIdx + 1;

      // prev month calc
      const prevDate = new Date(currY, mIdx - 1, 1);
      const prevY = prevDate.getFullYear();
      const prevM = prevDate.getMonth() + 1;

      const normalizeName = (name) => {
        if (!name) return name;
        const map = {
          "Sales": "Product Sales",
          "Misc: CR/TR/D&S": "Misc: CR/TR/D&S",
        };
        return map[name] || name;
      };


      const SKIP = new Set(["Total Controllable", "P.A.C."]);

      const applyFromDoc = (data, tag) => {
        const rows = Array.isArray(data?.projections) ? data.projections : [];
        console.log(`[PAC] applying ${rows.length} projections from ${tag}`);
        setProjections(prev =>
          prev.map(row => {
            if (SKIP.has(row.name)) return row;
            const match = rows.find(p => normalizeName(p.name) === row.name);
            if (!match) return row;
            return {
              ...row,
              historicalDollar: Number(match.projectedDollar) || 0,
              historicalPercent: Number(match.projectedPercent) || 0,
            };
          })
        );
      };

      // 1) Try current month in both places
      for (const f of idFormats(selectedStore, currY, currM)) {
        const snap = await get(f.col, f.id);
        if (snap.exists()) {
          const data = snap.data();
          const has = Array.isArray(data?.projections) && data.projections.length > 0;
          console.log("[PAC] found current:", f.col, f.id, "has projections:", has);
          if (has) {
            applyFromDoc(data, `current ${f.col}/${f.id}`);
            return;
          }
        } else {
          console.log("[PAC] no current:", f.col, f.id);
        }
      }

      // 2) Seed from previous month in both places
      for (const f of idFormats(selectedStore, prevY, prevM)) {
        const snap = await get(f.col, f.id);
        if (snap.exists()) {
          const data = snap.data();
          const has = Array.isArray(data?.projections) && data.projections.length > 0;
          console.log("[PAC] found previous:", f.col, f.id, "has projections:", has);
          if (has) {
            applyFromDoc(data, `previous ${f.col}/${f.id}`);
            return;
          }
        } else {
          console.log("[PAC] no previous:", f.col, f.id);
        }
      }

      console.log("[PAC] nothing to load/seed");
    };

    if (tabIndex === 0) loadLatestForPeriod();
  }, [histMonth, histYear, tabIndex, selectedStore, months]);

  const handleInputChange = (index, field, value) => {
    setProjections((prev) => {
      const np = [...prev];
      np[index][field] = value;


      // dependent calcs
      const crewLabor = parseFloat(np.find((e) => e.name === "Crew Labor")?.projectedDollar) || 0;
      const managementLabor = parseFloat(np.find((e) => e.name === "Management Labor")?.projectedDollar) || 0;
      const payrollTaxPercent = parseFloat(np.find((e) => e.name === "Payroll Tax")?.projectedPercent) || 0;
      const allNetSales = parseFloat(np.find((e) => e.name === "All Net Sales")?.projectedDollar) || 0;
      const advertisingPercent = parseFloat(np.find((e) => e.name === "Advertising")?.projectedPercent) || 0;


      np.forEach((expense, idx) => {
        const historicalDollar = parseFloat(expense.historicalDollar) || 0;
        const historicalPercent = parseFloat(expense.historicalPercent) || 0;
        const projectedDollar = parseFloat(expense.projectedDollar) || 0;
        const projectedPercent = parseFloat(expense.projectedPercent) || 0;


        if (expense.name === "Payroll Tax") {
          np[idx].projectedDollar = ((crewLabor + managementLabor) * (payrollTaxPercent / 100)).toFixed(2);
        }
        if (expense.name === "Advertising") {
          np[idx].projectedDollar = (allNetSales * (advertisingPercent / 100)).toFixed(2);
        }


        np[idx].estimatedDollar = ((projectedDollar + historicalDollar) / 2).toFixed(2);
        np[idx].estimatedPercent = ((projectedPercent + historicalPercent) / 2).toFixed(2);
      });


      const applied = applyAll(np);
      debouncedSave(applied);
      return applied;
    });
  };

  const handleApply = async () => {
    if (!selectedStore) {
      alert("No store selected");
      return;
    }

    if (!pacEqual) {
      alert(
        pacBelow
          ? "PAC Projections are below the goal. Please update to submit."
          : "PAC Projections entered do not match the goal. Please update to submit."
      );
      return;
    }

    // Build a document ID: store_001_202509
    const monthIndex = months.indexOf(month); // 0–11
    const docId = `${selectedStore}_${year}${String(monthIndex + 1).padStart(
      2,
      "0"
    )}`;

    try {
      await setDoc(doc(db, "pac-projections", docId), {
        store_id: selectedStore,
        year_month: `${year}${String(monthIndex + 1).padStart(2, "0")}`,
        pacGoal: Number(pacGoal) || 0,
        projections: projections.map(p => ({
          name: p.name,
          projectedDollar: Number (p.projectedDollar),
          projectedPercent: Number (p.projectedPercent),
        })),
        updatedAt: serverTimestamp(),
      });

      // clear the refresh-proof draft now that the source of truth is saved
      localStorage.removeItem(draftKey);

      alert("Projections saved to Firestore!");
    } catch (err) {
      console.error("Error saving projections:", err);
      alert("Failed to save projections");
    }
  };


  const getEmptyHistoricalData = () => {
    return expenseList.map((expense) => ({
      name: expense,
      historicalDollar: "-",
      historicalPercent: "-",
    }));
  };

  const makeEmptyProjectionRows = () => {
    const historicalData = getEmptyHistoricalData();
    return expenseList.map(expense => {
      const h = historicalData.find(e => e.name === expense) || {};
      return {
        name: expense,
        projectedDollar: "",
        projectedPercent: "",
        estimatedDollar: h.historicalDollar || "",
        estimatedPercent: h.historicalPercent || "",
        historicalDollar: h.historicalDollar || "",
        historicalPercent: h.historicalPercent || ""
      };
    });
  };


  const [projections, setProjections] = useState(makeEmptyProjectionRows());

  const [storeNumber, setStoreNumber] = useState("Store 123"); // You might want to make this dynamic
  const [actualData, setActualData] = useState({}); // Will hold actual data from invoices
  const [hoverInfo, setHoverInfo] = useState(null);

  // Categories for visual grouping
  const categories = {
    'Sales': ['Product Sales', 'All Net Sales'],
    'Food & Paper': ['Base Food', 'Employee Meal', 'Condiment', 'Total Waste', 'Paper'],
    'Labor': ['Crew Labor', 'Management Labor', 'Payroll Tax'],
    'Purchases': ['Advertising', 'Travel', 'Adv Other', 'Promotion', 'Outside Services',
      'Linen', 'OP. Supply', 'Maint. & Repair', 'Small Equipment',
      'Utilities', 'Office', 'Cash +/-', 'Crew Relations', 'Training']
  };

  // Calculate category sums
  const calculateCategorySums = (data, type) => {
    const sums = {};
    for (const [category, items] of Object.entries(categories)) {
      sums[category] = items.reduce((acc, item) => {
        const expense = data.find(e => e.name === item);
        if (expense) {
          const dollar = parseFloat(expense[`${type}Dollar`]) || 0;
          const percent = parseFloat(expense[`${type}Percent`]) || 0;
          return {
            dollar: acc.dollar + dollar,
            percent: acc.percent + percent
          };
        }
        return acc;
      }, { dollar: 0, percent: 0 });
    }
    return sums;
  };

  // Helper functions
  const getCategory = (expense) => {
    const input = expense.toLowerCase();
    for (const [key, values] of Object.entries(categories)) {
      if (values.some(v => v.toLowerCase() === input)) {
        return key;
      }
    }
    return null;
  };

  const getCategoryColor = (category) => {
    const colors = {
      Sales: "#e3f2fd",
      "Food & Paper": "#e8f5e9",
      Labor: "#fff3e0",
      Purchases: "#f3e5f5",
    };
    return colors[category] || "#ffffff";
  };

  const getProductSales = () => {
    const productSales = projections.find(e => e.name === 'Product Sales');
    return parseFloat(productSales?.historicalDollar) || 0;
  };

  const calculateTotalControllable = (type) => {
    let total = 0;
    ["Food & Paper", "Labor", "Purchases"].forEach((category) => {
      categories[category].forEach((item) => {
        const expense = projections.find((e) => e.name === item);
        if (expense) {
          total += parseFloat(expense[`${type}Dollar`]) || 0;
        }
      });
    });
    return total;
  };

  // this function saves all the user input data from the generate page into the database
  const handleGenerate = async (e) => {
    // Check if current month is locked
    if (isCurrentPeriodLocked()) {
      alert("This month is locked and cannot be modified.");
      return;
    }

    if (
      !productNetSales ||
      !cash ||
      !promo ||
      !allNetSales ||
      !advertising ||
      !crewLabor ||
      !totalLabor ||
      !payrollTax ||
      !completeWaste ||
      !rawWaste ||
      !condiment ||
      !variance ||
      !unexplained ||
      !discounts ||
      !baseFood ||
      !startingFood ||
      !startingCondiment ||
      !startingPaper ||
      !startingNonProduct ||
      !startingOpsSupplies ||
      !endingFood ||
      !endingCondiment ||
      !endingPaper ||
      !endingNonProduct ||
      !endingOpsSupplies
    ) {
      alert("You must fill out all fields before submitting.");
    } else {
      try {
        // using a "period" key for generate
        const monthIndex = [
          "January", "February", "March", "April", "May", "June",
          "July", "August", "September", "October", "November", "December"
        ].indexOf(month);
        const period = `${year}-${String(monthIndex + 1).padStart(2, "0")}`;


        await addDoc(pacGenRef, {
          // month year and time for when it was generated
          Month: month,
          Year: year,
          Period: period, // period key
          createdAt: serverTimestamp(),

          ProductNetSales: parseFloat(productNetSales),
          Cash: parseFloat(cash),
          Promo: parseFloat(promo),
          AllNetSales: parseFloat(allNetSales),
          Advertising: parseFloat(advertising),

          CrewLabor: parseFloat(crewLabor),
          TotalLabor: parseFloat(totalLabor),
          PayrollTax: parseFloat(payrollTax),

          CompleteWaste: parseFloat(completeWaste),
          RawWaste: parseFloat(rawWaste),
          Condiment: parseFloat(condiment),
          Variance: parseFloat(variance),
          Unexplained: parseFloat(unexplained),
          Discounts: parseFloat(discounts),
          BaseFood: parseFloat(baseFood),

          StartingFood: parseFloat(startingFood),
          StartingCondiment: parseFloat(startingCondiment),
          StartingPaper: parseFloat(startingPaper),
          StartingNonProduct: parseFloat(startingNonProduct),
          StartingOpsSupplies: parseFloat(startingOpsSupplies),

          EndingFood: parseFloat(endingFood),
          EndingCondiment: parseFloat(endingCondiment),
          EndingPaper: parseFloat(endingPaper),
          EndingNonProduct: parseFloat(endingNonProduct),
          EndingOpsSupplies: parseFloat(endingOpsSupplies),
        });
        alert("Report generated successfully.");
      } catch (error) {
        console.error("Error saving report:", error);
        alert("Failed to generate.");
      }
    }
  };

  // ----- PAC submit gating -----
  const goalNumeric = Number(pacGoal);
  const hasGoal = pacGoal !== "" && !Number.isNaN(goalNumeric);

  const projectedPacDollar = Number(
    projections.find(r => r.name === "P.A.C.")?.projectedDollar
  ) || 0;

  // compare to 2 decimals to avoid tiny float noise
  const pacEqual = hasGoal
    ? projectedPacDollar.toFixed(2) === goalNumeric.toFixed(2)
    : true; // if no goal set, don't block

  const pacBelow = hasGoal && projectedPacDollar < goalNumeric - 1e-9;
  const pacMismatch = hasGoal && !pacEqual;  // includes below OR above

  return (
    <Box sx={{ flexGrow: 1 }}>
      <Container>
        <Paper sx={{ padding: '10px' }}>
          <Grid container wrap="wrap" justifyContent="space-between" alignItems="center">
            <Grid item xs={12} sm={6} md={4}>
              <Box sx={{ padding: "10px", marginLeft: "5px" }}>
                <h1 className="Header">PAC</h1>
              </Box>
            </Grid>
            <Grid
              container
              xs={12}
              sm={6}
              md={4}
              wrap="wrap"
              justifyContent="flex-end"
              alignItems="center"
            >
              <Grid item xs={12} sm={6} md={4}>
                <Box
                  display="flex"
                  flexDirection="row"
                  flexWrap="nowrap"
                  justifyContent="center"
                  gap={1}
                  sx={{ padding: "10px", margin: "0 auto" }}
                >
                  {/* Month Dropdown */}
                  <Select
                    value={month}
                    onChange={(e) => {
                      setMonth(e.target.value);
                    }}
                    sx={{ width: 200, marginRight: 2 }}
                  >
                    {months.map((m) => {
                      const isLocked = MonthLockService.isMonthLocked(
                        m,
                        year,
                        lockedMonths
                      );
                      return (
                        <MenuItem key={m} value={m}>
                          <Box display="flex" alignItems="center" gap={1}>
                            {isLocked && (
                              <LockIcon
                                sx={{ fontSize: 16, color: "warning.main" }}
                              />
                            )}
                            {m}
                          </Box>
                        </MenuItem>
                      );
                    })}
                  </Select>

                  {/* Year Dropdown */}
                  <Select
                    value={year}
                    onChange={(e) => {
                      setYear(e.target.value);
                    }}
                    sx={{ width: 120, marginRight: 2 }}
                  >
                    {years.map((y) => (
                      <MenuItem key={y} value={y}>
                        {y}
                      </MenuItem>
                    ))}
                  </Select>
                </Box>
              </Grid>

              <Grid item xs={12} sm={6} md={4}>
                <Tabs
                  value={tabIndex}
                  onChange={(event, newIndex) => setTabIndex(newIndex)}
                  sx={{ padding: "10px", margin: "0 auto" }}
                  textColor="primary"
                >
                  <Tab label="Projections" />
                  <Tab label="Generate" />
                  <Tab label="Actual" />
                </Tabs>
              </Grid>
            </Grid>
          </Grid>
        </Paper>
      </Container>


      {tabIndex === 0 && (
        <Container sx={{ marginTop: '20px' }}>
          <TableContainer component={Paper}>
            <Table>
              <TableHead>
                {/* PAC Goal + Historical selectors row */}
                <TableRow
                  sx={{
                    "& th": {
                      backgroundColor: "transparent !important",
                      borderBottom: "none",
                      verticalAlign: "top",
                    },
                  }}
                >
                  {/* Left: PAC Goal (spans Expense/Projected columns) */}
                  <TableCell colSpan={3}>
                    <Box
                      sx={{
                        display: "inline-flex",
                        alignItems: "center",
                        gap: 2,
                        px: 2,
                        py: 1,
                        borderRadius: 2,
                        border: "1px solid",
                        borderColor: "primary.light",
                        backgroundColor: "primary.50",
                        boxShadow: 1,
                      }}
                    >
                      <Box sx={{ fontWeight: 700, fontSize: 14, opacity: 0.8 }}>PAC Goal</Box>

                      {/* Non-admins: always see value only */}
                      {!isAdmin && (
                        <Box
                          sx={{
                            fontWeight: 800,
                            fontSize: 16,
                            px: 1.5,
                            py: 0.5,
                            borderRadius: 1.5,
                            backgroundColor: "background.paper",
                          }}
                        >
                          {fmtUsd(pacGoal)}
                        </Box>
                      )}

                      {/* Admin: not editing */}
                      {isAdmin && !editingGoal && (
                        <>
                          <Box
                            sx={{
                              fontWeight: 800,
                              fontSize: 16,
                              px: 1.5,
                              py: 0.5,
                              borderRadius: 1.5,
                              backgroundColor: "background.paper",
                            }}
                          >
                            {fmtUsd(pacGoal)}
                          </Box>

                          {/* Change button only if current/future period */}
                          {!isPastPeriod(year, month) && (
                            <Button variant="outlined" size="small" onClick={() => setEditingGoal(true)}>
                              Change
                            </Button>
                          )}
                        </>
                      )}

                      {/* Admin: edit mode */}
                      {isAdmin && editingGoal && (
                        <>
                          <TextField
                            size="small"
                            type="number"
                            value={pacGoal}
                            onChange={(e) => setPacGoal(e.target.value)}
                            InputProps={{
                              startAdornment: <InputAdornment position="start">$</InputAdornment>,
                            }}
                            sx={{
                              "& .MuiInputBase-input": { fontWeight: 700 },
                              width: 160,
                              backgroundColor: "#fff",
                            }}
                          />
                          <Button
                            variant="contained"
                            size="small"
                            onClick={async () => {
                              if (!selectedStore) return;
                              const numericGoal = Number(pacGoal) || 0;

                              const monthIdx = months.indexOf(month);
                              const periodId = `${selectedStore}_${year}${String(monthIdx + 1).padStart(2, "0")}`;

                              await setDoc(
                                doc(db, "pac-projections", periodId),
                                { pacGoal: numericGoal, updatedAt: serverTimestamp() },
                                { merge: true }
                              );

                              setEditingGoal(false);
                            }}
                          >
                            Save
                          </Button>
                          <Button variant="text" size="small" onClick={() => setEditingGoal(false)}>
                            Cancel
                          </Button>
                        </>
                      )}
                    </Box>

                  </TableCell>

                  {/* Divider column */}
                  <TableCell sx={{ borderRight: "20px solid #f5f5f5ff", width: "12px" }} />

                  {/* Right: Historical selectors (spans Historical $/%) */}
                  <TableCell colSpan={2}>
                    <Box
                      sx={{
                        display: "flex",
                        alignItems: "center",
                        gap: 2,
                      }}
                    >

                      {/* Month */}
                      <Select
                        value={histMonth}
                        onChange={(e) => setHistMonth(e.target.value)}
                        size="small"
                        sx={{ width: 150, backgroundColor: "background.paper" }}
                      >
                        {months.map((m) => (
                          <MenuItem key={m} value={m}>
                            {m}
                          </MenuItem>
                        ))}
                      </Select>

                      {/* Year */}
                      <Select
                        value={histYear}
                        onChange={(e) => setHistYear(e.target.value)}
                        size="small"
                        sx={{ width: 100, backgroundColor: "background.paper" }}
                      >
                        {years.map((y) => (
                          <MenuItem key={y} value={y}>
                            {y}
                          </MenuItem>
                        ))}
                      </Select>
                    </Box>

                    <Box sx={{ mt: 1, textAlign: "left", fontWeight: 700 }}>
                      {`Displaying Historical Data for ${histMonth} ${histYear}`}
                    </Box>
                  </TableCell>
                </TableRow>

                {/* Regular header row */}
                <TableRow sx={{ whiteSpace: "nowrap" }}>
                  <TableCell><strong>Expense Name</strong></TableCell>
                  <TableCell><strong>Projected $</strong></TableCell>
                  <TableCell><strong>Projected %</strong></TableCell>
                  <TableCell sx={{ borderRight: "20px solid #f5f5f5ff", width: "12px" }} />
                  <TableCell><strong>Historical $</strong></TableCell>
                  <TableCell><strong>Historical %</strong></TableCell>
                </TableRow>
              </TableHead>

              <TableBody>
<<<<<<< HEAD
                {projections.map((expense, index) => (
                  <TableRow
                    key={expense.name}
                    sx={{
                      backgroundColor: getCategoryColor(
                        getCategory(expense.name)
                      ),
                    }}
                  >
                    <TableCell>{expense.name}</TableCell>
                    <TableCell>
                      {" "}
                      {/*Textfield for Projected $*/}
                      {hasUserInputAmountField.includes(expense.name) ? (
                        <TextField
                          size="small"
                          variant="outlined"
                          sx={{
                            width: "150px",
                            backgroundColor: isMonthLocked()
                              ? "#f5f5f5"
                              : "#ffffff",
                          }}
                          slotProps={{
                            input: {
                              startAdornment: (
                                <InputAdornment position="start">
                                  $
                                </InputAdornment>
                              ),
                            },
                          }}
                          value={expense.projectedDollar || "0.00"}
                          onChange={(e) =>
                            handleInputChange(
                              index,
                              "projectedDollar",
                              e.target.value
                            )
                          }
                          disabled={isMonthLocked()}
                        />
                      ) : (
                        <item>${expense.projectedDollar || "0.00"}</item>
                      )}
                    </TableCell>
                    <TableCell>
                      {" "}
                      {/*Textfield for Projected %*/}
                      <FormControl>
                        {hasUserInputedPercentageField.includes(
                          expense.name
                        ) ? (
=======
                {projections.map((expense, index) => {
                  const isPac = expense.name === "P.A.C.";
                  const pacColor = isPac ? getPacRowColor(projections, pacGoal) : undefined;

                  return (
                    <TableRow
                      key={expense.name}
                      sx={{
                        // normal rows keep category background
                        backgroundColor: !isPac ? getCategoryColor(getCategory(expense.name)) : "transparent",
                        // for P.A.C., apply style to all its cells (td/th)
                        ...(isPac ? { "& td, & th": PAC_COLOR_STYLES[pacColor] ?? {} } : {}),
                      }}
                    >
                      <TableCell>{expense.name}</TableCell>

                      <TableCell>
                        {hasUserInputAmountField.includes(expense.name) && !isPac ? (
>>>>>>> c2dd7b1b
                          <TextField
                            type="number"
                            size="small"
                            variant="outlined"
<<<<<<< HEAD
                            sx={{
                              width: "125px",
                              backgroundColor: isMonthLocked()
                                ? "#f5f5f5"
                                : "#ffffff",
                            }}
                            slotProps={{
                              input: {
                                endAdornment: (
                                  <InputAdornment position="end">
                                    %
                                  </InputAdornment>
                                ),
                              },
                            }}
                            value={expense.projectedPercent || "0"}
                            onChange={(e) =>
                              handleInputChange(
                                index,
                                "projectedPercent",
                                e.target.value
                              )
                            }
                            disabled={isMonthLocked()}
=======
                            sx={{ width: "150px", backgroundColor: "#ffffff" }}
                            InputProps={{ startAdornment: <InputAdornment position="start">$</InputAdornment> }}
                            value={expense.projectedDollar ?? ""}
                            placeholder="0.00"
                            onChange={(e) => handleInputChange(index, "projectedDollar", Number(e.target.value))}
>>>>>>> c2dd7b1b
                          />
                        ) : (
                          <span>${expense.projectedDollar || 0}</span>
                        )}
                      </TableCell>


                      <TableCell>
                        <FormControl>
                          {hasUserInputedPercentageField.includes(expense.name) && !isPac ? (
                            <TextField
                              type="number"
                              size="small"
                              variant="outlined"
                              sx={{ width: "125px", backgroundColor: "#ffffff" }}
                              InputProps={{ endAdornment: <InputAdornment position="end">%</InputAdornment> }}
                              value={expense.projectedPercent ?? ""}
                              placeholder="0.00"
                              onChange={(e) => handleInputChange(index, "projectedPercent", Number(e.target.value))}
                            />
                          ) : (
                            <span>{expense.projectedPercent || 0}%</span>
                          )}
                          <FormLabel sx={{ fontSize: "0.75rem" }}>{getLabel(expense.name)}</FormLabel>
                        </FormControl>
                      </TableCell>

                      <TableCell sx={{ borderRight: "20px solid #f5f5f5ff", width: "12px" }} />

                      <TableCell>{"$" + expense.historicalDollar}</TableCell>
                      <TableCell>{expense.historicalPercent + "%"}</TableCell>
                    </TableRow>
                  );
                })}
              </TableBody>

            </Table>
          </TableContainer>

          {/*The Apply button*/}
          <Box
            textAlign="center"
            sx={{ pt: 1, pb: 1, display: "flex", gap: 2, flexDirection: "column", alignItems: "center" }}
          >
<<<<<<< HEAD
            <Button
              variant="contained"
              size="large"
              onClick={handleApply}
              disabled={isMonthLocked()}
              sx={{
                backgroundColor: isMonthLocked() ? "#f5f5f5" : "#1976d2",
                color: isMonthLocked() ? "#999999" : "white",
                "&:hover": {
                  backgroundColor: isMonthLocked() ? "#f5f5f5" : "#42a5f5",
                },
              }}
            >
              Apply
            </Button>
=======
            <Box sx={{ display: "flex", gap: 2 }}>
              <Button variant="outlined" size="large" onClick={handleResetToLastSubmitted}>
                Reset to  previous month
              </Button>

              <Button
                variant="contained"
                size="large"
                onClick={handleApply}
                disabled={pacMismatch}
                title={pacMismatch ? "PAC Projections do not match the goal" : undefined}
              >
                Apply
              </Button>
            </Box>

            {pacMismatch && (
              <Box
                sx={{
                  mt: 0.5,
                  fontWeight: 600,
                  color: pacBelow ? "error.main" : "warning.main",
                }}
              >
                {pacBelow
                  ? "PAC Projections are below the goal, please update to submit."
                  : "PAC Projections entered do not match goal, please update to submit."}
                <Box component="span" sx={{ ml: 1, opacity: 0.8 }}>
                  Current: {fmtUsd(projectedPacDollar)} • Goal: {fmtUsd(goalNumeric)}
                </Box>
              </Box>
            )}
>>>>>>> c2dd7b1b
          </Box>

        </Container>
      )
      } {/* end of Projections page */}

      {
        tabIndex === 1 && (
          <Container>
            <div style={{ display: "flex", flexDirection: "column", gap: "24px", marginTop: "20px" }}>
              {/* Sales */}
              <div className="pac-section sales-section">
                <h4>Sales</h4>
                <div className="input-row"><label className="input-label">Product Net Sales ($)</label>
                  <input
                    type="number"
                    value={productNetSales}
                    onChange={(e) => setProductNetSales(e.target.value)}
                  />
                </div>
                <div className="input-row"><label className="input-label">Cash +/- ($)</label>
                  <input
                    type="number"
                    value={cash}
                    onChange={(e) => setCash(e.target.value)}
                  />
                </div>
                <div className="input-row"><label className="input-label">Promo ($)</label>
                  <input
                    type="number"
                    value={promo}
                    onChange={(e) => setPromo(e.target.value)}
                  />
                </div>
                <div className="input-row"><label className="input-label">All Net Sales ($)</label>
                  <input
                    type="number"
                    value={allNetSales}
                    onChange={(e) => setAllNetSales(e.target.value)}
                  />
                </div>
                <div className="input-row"><label className="input-label">Advertising ($)</label>
                  <input
                    type="number"
                    value={advertising}
                    onChange={(e) => setAdvertising(e.target.value)}
                  />
                </div>
              </div>

              {/* Labor */}
              <div className="pac-section labor-section">
                <h4>Labor</h4>
                <div className="input-row"><label className="input-label">Crew Labor %</label>
                  <input
                    type="number"
                    value={crewLabor}
                    onChange={(e) => setCrewLabor(e.target.value)}
                  />
                </div>
                <div className="input-row"><label className="input-label">Total Labor %</label>
                  <input
                    type="number"
                    value={totalLabor}
                    onChange={(e) => setTotalLabor(e.target.value)}
                  />
                </div>
                <div className="input-row"><label className="input-label">Payroll Tax ($)</label>
                  <input
                    type="number"
                    value={payrollTax}
                    onChange={(e) => setPayrollTax(e.target.value)}
                  />
                </div>
              </div>

              {/* Food */}
              <div className="pac-section food-section">
                <h4>Food</h4>
                <div className="input-row"><label className="input-label">Complete Waste %</label>
                  <input
                    type="number"
                    value={completeWaste}
                    onChange={(e) => setCompleteWaste(e.target.value)}
                  />
                </div>
                <div className="input-row"><label className="input-label">Raw Waste %</label>
                  <input
                    type="number"
                    value={rawWaste}
                    onChange={(e) => setRawWaste(e.target.value)}
                  />
                </div>
                <div className="input-row"><label className="input-label">Condiment %</label>
                  <input
                    type="number"
                    value={condiment}
                    onChange={(e) => setCondiment(e.target.value)}
                  />
                </div>
                <div className="input-row"><label className="input-label">Variance Stat %</label>
                  <input
                    type="number"
                    value={variance}
                    onChange={(e) => setVariance(e.target.value)}
                  />
                </div>
                <div className="input-row"><label className="input-label">Unexplained %</label>
                  <input
                    type="number"
                    value={unexplained}
                    onChange={(e) => setUnexplained(e.target.value)}
                  />
                </div>
                <div className="input-row"><label className="input-label">Discounts %</label>
                  <input
                    type="number"
                    value={discounts}
                    onChange={(e) => setDiscounts(e.target.value)}
                  />
                </div>
                <div className="input-row"><label className="input-label">Base Food %</label>
                  <input
                    type="number"
                    value={baseFood}
                    onChange={(e) => setBaseFood(e.target.value)}
                  />
                </div>
              </div>

              {/* Starting Inventory */}
              <div className="pac-section starting-inventory-section">
                <h4>Starting Inventory</h4>
                <div className="input-row"><label className="input-label">Food ($)</label>
                  <input
                    type="number"
                    value={startingFood}
                    onChange={(e) => setStartingFood(e.target.value)}
                  />
                </div>
                <div className="input-row"><label className="input-label">Condiment ($)</label>
                  <input
                    type="number"
                    value={startingCondiment}
                    onChange={(e) => setStartingCondiment(e.target.value)}
                  />
                </div>
                <div className="input-row"><label className="input-label">Paper ($)</label>
                  <input
                    type="number"
                    value={startingPaper}
                    onChange={(e) => setStartingPaper(e.target.value)}
                  />
                </div>
                <div className="input-row"><label className="input-label">Non Product ($)</label>
                  <input
                    type="number"
                    value={startingNonProduct}
                    onChange={(e) => setStartingNonProduct(e.target.value)}
                  />
                </div>
                <div className="input-row"><label className="input-label"> Office Supplies ($)</label>
                  <input
                    type="number"
                    value={startingOpsSupplies}
                    onChange={(e) => setStartingOpsSupplies(e.target.value)}
                  />
                </div>
              </div>

              {/* Ending Inventory */}
              <div className="pac-section ending-inventory-section">
                <h4>Ending Inventory</h4>
                <div className="input-row"><label className="input-label">Food ($)</label>
                  <input
                    type="number"
                    value={endingFood}
                    onChange={(e) => setEndingFood(e.target.value)}
                  />
                </div>
                <div className="input-row"><label className="input-label">Condiment ($)</label>
                  <input
                    type="number"
                    value={endingCondiment}
                    onChange={(e) => setEndingCondiment(e.target.value)}
                  />
                </div>
                <div className="input-row"><label className="input-label">Paper ($)</label>
                  <input
                    type="number"
                    value={endingPaper}
                    onChange={(e) => setEndingPaper(e.target.value)}
                  />
                </div>
                <div className="input-row"><label className="input-label">Non Product ($)</label>
                  <input
                    type="number"
                    value={endingNonProduct}
                    onChange={(e) => setEndingNonProduct(e.target.value)}
                  />
                </div>
                <div className="input-row"><label className="input-label"> Office Supplies ($)</label>
                  <input
                    type="number"
                    value={endingOpsSupplies}
                    onChange={(e) => setEndingOpsSupplies(e.target.value)}
                  />
                </div>
              </div>

              {/* Month Lock Status Alert */}
              {isMonthLocked() && (
                <Alert
                  severity="warning"
                  icon={<LockIcon />}
                  sx={{ mt: 2, mb: 2 }}
                >
                  This month is locked and cannot be modified. Only administrators
                  can unlock it.
                </Alert>
              )}

              {/* Submit and Lock buttons */}
              <Box
                display="flex"
                gap={2}
                justifyContent="center"
                sx={{ mt: 2, mb: 8 }}
              >
                <Button
                  variant="contained"
                  color="primary"
                  size="large"
                  sx={{
                    width: "250px",
                    backgroundColor: "#1976d2",
                    "&:hover": {
                      backgroundColor: "#42a5f5",
                    },
                  }}
                  onClick={handleGenerate}
                  disabled={isCurrentPeriodLocked()}
                >
                  Submit
                </Button>

                <Button
                  variant={isMonthLocked() ? "contained" : "outlined"}
                  color={isMonthLocked() ? "error" : "primary"}
                  size="large"
                  startIcon={isMonthLocked() ? <LockOpenIcon /> : <LockIcon />}
                  sx={{
                    width: "250px",
                  }}
                  onClick={handleLockMonth}
                  disabled={
                    (!isMonthLocked() && !canLockMonth) ||
                    (isMonthLocked() && !canUnlockMonth)
                  }
                >
                  {isMonthLocked() ? "Unlock Month" : "Lock Month"}
                </Button>
              </Box>
            </div>
          </Container>
        )}{" "}
      {/* end of Generate page */}
      {tabIndex === 2 && (
        <Container>
          {/* Month status and timestamp display */}
          <Box
            display="flex"
            justifyContent="space-between"
            alignItems="center"
            sx={{ mb: 2 }}
          >
            <Box display="flex" gap={2} alignItems="center">
              {isMonthLocked() && (
                <Chip
                  icon={<LockIcon />}
                  label={`Month Locked by ${monthLockStatus?.locked_by || "Unknown"
                    }`}
                  color="warning"
                  variant="outlined"
                />
              )}
              {lastUpdatedTimestamp && (
                <Chip
                  label={`Last Updated: ${lastUpdatedTimestamp.toLocaleString()}`}
                  color="info"
                  variant="outlined"
                />
              )}
            </Box>
          </Box>

          <PacTab
            storeId={selectedStore || "store_001"}
            year={year}
            month={month}
            projections={projections}
            isMonthLocked={isMonthLocked()}
            monthLockStatus={monthLockStatus}
            lastUpdatedTimestamp={lastUpdatedTimestamp}
          />
        </Container>
      )}{" "}
      {/* end of Actual page */}
    </Box>
  );
};

export default PAC;<|MERGE_RESOLUTION|>--- conflicted
+++ resolved
@@ -1410,61 +1410,6 @@
               </TableHead>
 
               <TableBody>
-<<<<<<< HEAD
-                {projections.map((expense, index) => (
-                  <TableRow
-                    key={expense.name}
-                    sx={{
-                      backgroundColor: getCategoryColor(
-                        getCategory(expense.name)
-                      ),
-                    }}
-                  >
-                    <TableCell>{expense.name}</TableCell>
-                    <TableCell>
-                      {" "}
-                      {/*Textfield for Projected $*/}
-                      {hasUserInputAmountField.includes(expense.name) ? (
-                        <TextField
-                          size="small"
-                          variant="outlined"
-                          sx={{
-                            width: "150px",
-                            backgroundColor: isMonthLocked()
-                              ? "#f5f5f5"
-                              : "#ffffff",
-                          }}
-                          slotProps={{
-                            input: {
-                              startAdornment: (
-                                <InputAdornment position="start">
-                                  $
-                                </InputAdornment>
-                              ),
-                            },
-                          }}
-                          value={expense.projectedDollar || "0.00"}
-                          onChange={(e) =>
-                            handleInputChange(
-                              index,
-                              "projectedDollar",
-                              e.target.value
-                            )
-                          }
-                          disabled={isMonthLocked()}
-                        />
-                      ) : (
-                        <item>${expense.projectedDollar || "0.00"}</item>
-                      )}
-                    </TableCell>
-                    <TableCell>
-                      {" "}
-                      {/*Textfield for Projected %*/}
-                      <FormControl>
-                        {hasUserInputedPercentageField.includes(
-                          expense.name
-                        ) ? (
-=======
                 {projections.map((expense, index) => {
                   const isPac = expense.name === "P.A.C.";
                   const pacColor = isPac ? getPacRowColor(projections, pacGoal) : undefined;
@@ -1483,43 +1428,15 @@
 
                       <TableCell>
                         {hasUserInputAmountField.includes(expense.name) && !isPac ? (
->>>>>>> c2dd7b1b
                           <TextField
                             type="number"
                             size="small"
                             variant="outlined"
-<<<<<<< HEAD
-                            sx={{
-                              width: "125px",
-                              backgroundColor: isMonthLocked()
-                                ? "#f5f5f5"
-                                : "#ffffff",
-                            }}
-                            slotProps={{
-                              input: {
-                                endAdornment: (
-                                  <InputAdornment position="end">
-                                    %
-                                  </InputAdornment>
-                                ),
-                              },
-                            }}
-                            value={expense.projectedPercent || "0"}
-                            onChange={(e) =>
-                              handleInputChange(
-                                index,
-                                "projectedPercent",
-                                e.target.value
-                              )
-                            }
-                            disabled={isMonthLocked()}
-=======
                             sx={{ width: "150px", backgroundColor: "#ffffff" }}
                             InputProps={{ startAdornment: <InputAdornment position="start">$</InputAdornment> }}
                             value={expense.projectedDollar ?? ""}
                             placeholder="0.00"
                             onChange={(e) => handleInputChange(index, "projectedDollar", Number(e.target.value))}
->>>>>>> c2dd7b1b
                           />
                         ) : (
                           <span>${expense.projectedDollar || 0}</span>
@@ -1564,23 +1481,6 @@
             textAlign="center"
             sx={{ pt: 1, pb: 1, display: "flex", gap: 2, flexDirection: "column", alignItems: "center" }}
           >
-<<<<<<< HEAD
-            <Button
-              variant="contained"
-              size="large"
-              onClick={handleApply}
-              disabled={isMonthLocked()}
-              sx={{
-                backgroundColor: isMonthLocked() ? "#f5f5f5" : "#1976d2",
-                color: isMonthLocked() ? "#999999" : "white",
-                "&:hover": {
-                  backgroundColor: isMonthLocked() ? "#f5f5f5" : "#42a5f5",
-                },
-              }}
-            >
-              Apply
-            </Button>
-=======
             <Box sx={{ display: "flex", gap: 2 }}>
               <Button variant="outlined" size="large" onClick={handleResetToLastSubmitted}>
                 Reset to  previous month
@@ -1613,7 +1513,6 @@
                 </Box>
               </Box>
             )}
->>>>>>> c2dd7b1b
           </Box>
 
         </Container>
