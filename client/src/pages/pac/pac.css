--- conflicted
+++ resolved
@@ -102,8 +102,6 @@
 .print-button:hover {
   background-color: #1565c0;
 }
-<<<<<<< HEAD
-=======
 
 /* PAC Goal */
 
@@ -117,4 +115,3 @@
   font-size: 14px;
 }
 
->>>>>>> a39e39a3
