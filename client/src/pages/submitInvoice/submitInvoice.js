import React, { useState, useEffect, useContext } from "react";
<<<<<<< HEAD
import { auth } from "../../config/firebase-config";
=======
import { db, storage, auth } from "../../config/firebase-config";
import { v4 } from "uuid";
import { ref, uploadBytes, getDownloadURL } from "firebase/storage";
import { collection, doc, setDoc, query, where, getDocs } from "firebase/firestore";
>>>>>>> f957b9ca
import { StoreContext } from "../../context/storeContext";
import styles from "./submitInvoice.module.css";
import { invoiceCatList } from "../settings/InvoiceSettings";

const SubmitInvoice = () => {
  const { selectedStore } = useContext(StoreContext);
  const [imageUpload, setImageUpload] = useState(null);
  const [imageUrls, setImageUrls] = useState([]);
  const [extras, setExtras] = useState([]);
  const [showUploadModal, setShowUploadModal] = useState(false);
  const [loadingUpload, setLoadingUpload] = useState(false);

  const [invoiceNumber, setInvoiceNumber] = useState("");
  const [companyName, setCompanyName] = useState("");
  const [invoiceDay, setInvoiceDay] = useState(new Date().getDate());
  const [invoiceMonth, setInvoiceMonth] = useState(new Date().getMonth() + 1);
  const [invoiceYear, setInvoiceYear] = useState(new Date().getFullYear());
  const [confirmedItems, setConfirmedItems] = useState([]);

<<<<<<< HEAD
=======
  const invoiceRef = collection(db, "invoices");
  const [userData, setUserData] = useState(null);
  const [userRole, setUserRole] = useState("User");
  const isAdmin =
    String((userData?.role ?? userRole) || "").toLowerCase() === "admin";

>>>>>>> f957b9ca
  const user = auth.currentUser;

  useEffect(() => {
    document.title = "PAC Pro - Submit Invoice";
  }, []);

  // Fetch user data from Firestore
  useEffect(() => {
    const fetchData = async () => {
      try {
        // Get the current user from Firebase Auth
        const user = auth.currentUser;
        if (user) {
          // Query the "users" collection for the current user's data
          const userQuery = query(
            collection(db, "users"),
            where("uid", "==", user.uid)
          );
          const userSnapshot = await getDocs(userQuery);
          if (!userSnapshot.empty) {
            setUserData(userSnapshot.docs[0].data());
          }
        }
      } catch (error) {
        console.error("Error loading data from Firestore:", error);
      }
    };

    fetchData();
  }, []);

  // lock previous months/years for non-admins
  const isMonthDisabled = (monthNumber) => {
    if (isAdmin) return false;
    const now = new Date();
    const currentYear = now.getFullYear();
    const currentMonth = now.getMonth() + 1;

    // Any month in a past year is locked
    if (invoiceYear < currentYear) return true;
    // In current year, months before current month are locked
    if (invoiceYear === currentYear && monthNumber < currentMonth) return true;

    return false; // future months and current month remain selectable
  };
  const isYearDisabled = (yearNumber) => {
    if (isAdmin) return false;
    const currentYear = new Date().getFullYear();
    return yearNumber < currentYear; // lock/grey any previous year
  };

  const normalizeCategory = (rawCategory) => {
    const category = rawCategory?.toUpperCase().trim();
    const mapping = {
      SUPPLIES: "NONPRODUCT",
      MISC: "NONPRODUCT",
      OFFICE: "PAPER",
      SNACK: "FOOD",
      BEVERAGE: "FOOD",
      GAS: "TRAVEL"
    };
    if (invoiceCatList.includes(category)) return category;
    if (mapping[category]) return mapping[category];
    return "";
  };

  const handleReadFromUpload = async () => {
    if (!imageUpload) {
      alert("Please upload an image first.");
      return;
    }
    const formData = new FormData();
    formData.append("image", imageUpload);
    setLoadingUpload(true);

    try {
      const res = await fetch("http://localhost:5140/api/invoiceread/read", {
        method: "POST",
        body: formData
      });

      const data = await res.json();
      if (!res.ok) {
        alert("Failed to read invoice: " + JSON.stringify(data));
        return;
      }

      setInvoiceNumber(data.invoiceNumber || "");
      setCompanyName(data.companyName || "");

      if (data.invoiceDate) {
        const [mm, dd, yyyy] = data.invoiceDate.split("/");
        setInvoiceMonth(parseInt(mm));
        setInvoiceDay(parseInt(dd));
        setInvoiceYear(parseInt(yyyy));
      }

      if (data.items && Array.isArray(data.items)) {
        const newExtras = data.items.map((item) => ({
          category: normalizeCategory(item.category),
          amount: item.amount?.toFixed(2) || "",
          confirmed: true
        }));
        setExtras(newExtras);
        setConfirmedItems(
          newExtras.map((i) => ({ category: i.category, amount: parseFloat(i.amount) }))
        );
      }

      alert("Invoice fields auto-filled successfully!");
    } catch (err) {
      console.error(err);
      alert("Error reading invoice.");
    } finally {
      setLoadingUpload(false);
    }
  };

  const handleAdd = () => {
    if (extras.length !== confirmedItems.length) {
      alert("Please confirm your current extra before adding another.");
      return;
    }
    setExtras((prev) => [...prev, { category: "", amount: "", confirmed: false }]);
  };

  const handleRemove = (idx) => {
    setExtras((prev) => prev.filter((_, i) => i !== idx));
    setConfirmedItems((prev) => prev.filter((_, i) => i !== idx));
  };

  const handleConfirm = (idx) => {
    try {
      const rowCategory = extras[idx].category;
      if (rowCategory === "") throw new Error("Cannot Confirm: Must choose category");

      const raw = String(extras[idx].amount).trim();
      const amountRe = /^-?\d+(\.\d{1,2})?$/;
      if (!amountRe.test(raw)) throw new Error("Invalid amount format");

      const rowAmount = parseFloat(raw);
      const existing = confirmedItems.find((item) => item.category === rowCategory);
      if (existing) {
        const proceed = window.confirm(
          `${rowCategory} has already been confirmed. Add another?`
        );
        if (!proceed) return;
      }

      setConfirmedItems((prev) => [...prev, { category: rowCategory, amount: rowAmount }]);
      setExtras((prev) =>
        prev.map((r, i) => (i === idx ? { ...r, confirmed: true } : r))
      );
    } catch (error) {
      alert("Error: " + error.message);
    }
  };

  const handleSubmit = async (e) => {
    e.preventDefault();
    if (!window.confirm("Please double-check all entries before submitting invoice...")) return;
    try {
      await verifyInput();

      // Prepare invoice data for backend
      const invoiceFields = confirmedItems.reduce((acc, { category, amount }) => {
        if (!acc[category]) acc[category] = [];
        acc[category].push(amount);
        return acc;
      }, {});

      // Create FormData for the backend request
      const formData = new FormData();
      formData.append("image", imageUpload);
      formData.append("invoice_number", invoiceNumber);
      formData.append("company_name", companyName);
      formData.append("invoice_day", invoiceDay.toString());
      formData.append("invoice_month", invoiceMonth.toString());
      formData.append("invoice_year", invoiceYear.toString());
      formData.append("store_id", selectedStore);
      formData.append("user_email", user.email);
      formData.append("categories", JSON.stringify(invoiceFields));

      // Submit to backend
      const response = await fetch("http://localhost:5140/api/pac/invoices/submit", {
        method: "POST",
        body: formData
      });

      const result = await response.json();
      
      if (!response.ok) {
        throw new Error(result.detail || "Failed to submit invoice");
      }

      alert("Invoice submitted successfully!");
      
      // Reset form
      setInvoiceNumber("");
      setInvoiceMonth(new Date().getMonth() + 1);
      setInvoiceYear(new Date().getFullYear());
      setExtras([]);
      setConfirmedItems([]);
      setCompanyName("");
      setImageUpload(null);
      
    } catch (error) {
      alert("Error submitting invoice: " + error.message);
    }
  };

  const verifyInput = async () => {
    if (invoiceNumber === "") throw new Error("Invoice Number Required");
    const d = new Date(invoiceYear, invoiceMonth - 1, invoiceDay);
    if (
      d.getFullYear() !== invoiceYear ||
      d.getMonth() + 1 !== invoiceMonth ||
      d.getDate() !== invoiceDay
    )
      throw new Error("Invalid Date Selected");
    if (!imageUpload) throw new Error("Image Upload Required");
    if (!selectedStore) throw new Error("Store Selection Required");
  };


  return (
    <div className={styles.pageContainer}>
      <div className={styles.topBar}>Submit Invoice</div>
      <div className={styles.formContainer}>
        <form onSubmit={handleSubmit}>
          <div className={styles.formGroup}>
            <label>Invoice #</label>
            <input
              type="text"
              placeholder="Enter Invoice Number"
              value={invoiceNumber}
              onChange={(e) => setInvoiceNumber(e.target.value)}
            />
          </div>

          <div className={styles.formGroup}>
            <label>Store Number</label>
            <input type="text" value={selectedStore || ""} readOnly />
          </div>

          <div className={styles.formGroup}>
            <label>Company Name</label>
            <input
              type="text"
              placeholder="Enter Company Name"
              value={companyName}
              onChange={(e) => setCompanyName(e.target.value)}
            />
          </div>

          <div className={styles.formGroup}>
            <label>Invoice Date</label>
            <div className={styles.inputRow}>
              <div className={styles.formGroup}>
                <label>Day</label>
                <select value={invoiceDay} onChange={(e) => setInvoiceDay(+e.target.value)}>
                  {Array.from({ length: 31 }, (_, i) => i + 1).map((day) => (
                    <option key={day} value={day}>{day}</option>
                  ))}
                </select>
              </div>

              <div className={styles.formGroup}>
                <label>Month</label>
                <select
                  value={invoiceMonth}
                  onChange={(e) => {
                    const nextVal = +e.target.value;
                    if (isMonthDisabled(nextVal)) return; // guard against selecting locked options
                    setInvoiceMonth(nextVal);
                  }}
                >
                  {Array.from({ length: 12 }, (_, i) => i + 1).map((month) => (
                    <option
                      key={month}
                      value={month}
                      disabled={isMonthDisabled(month)}
                      title={!isAdmin && isMonthDisabled(month) ? "Locked for your role" : undefined}
                      className={!isAdmin && isMonthDisabled(month) ? styles.disabledOption : undefined}
                    >
                      {month}
                    </option>
                  ))}
                </select>
              </div>

              <div className={styles.formGroup}>
                <label>Year</label>
                <select
                  value={invoiceYear}
                  onChange={(e) => {
                    const nextYear = +e.target.value;
                    if (isYearDisabled(nextYear)) return;
                    setInvoiceYear(nextYear);
                    // keep your existing month safety:
                    if (isMonthDisabled(invoiceMonth)) {
                      const now = new Date();
                      const safeMonth =
                        nextYear < now.getFullYear()
                          ? now.getMonth() + 1
                          : invoiceMonth;
                      if (!isMonthDisabled(safeMonth)) setInvoiceMonth(safeMonth);
                    }
                  }}
                >
                  {Array.from({ length: 11 }, (_, i) => new Date().getFullYear() - i).map((year) => (
                    <option
                      key={year}
                      value={year}
                      disabled={isYearDisabled(year)}
                      title={!isAdmin && isYearDisabled(year) ? "Locked for your role" : undefined}
                      className={!isAdmin && isYearDisabled(year) ? styles.disabledOption : undefined}
                    >
                      {year}
                    </option>
                  ))}
                </select>
              </div>

            </div>
            {!isAdmin && (
              <small className={styles.helpText}>
                Previous months and years are locked for your role. Contact an admin if you need changes.
              </small>
            )}
          </div>

          {extras.map((row, idx) => (
            <div key={idx} className={styles.extraRow}>
              <select
                value={row.category}
                disabled={row.confirmed}
                onChange={(e) => {
                  const val = e.target.value;
                  setExtras((prev) =>
                    prev.map((r, i) => (i === idx ? { ...r, category: val, confirmed: false } : r))
                  );
                }}
              >
                <option value="" disabled>Choose Category</option>
                {invoiceCatList.map((cat) => (
                  <option key={cat} value={cat}>{cat}</option>
                ))}
              </select>

              <div className={styles.amountInputWrapper}>
                <span className={styles.dollarSign}>$</span>
                <input
                  type="text"
                  placeholder="Amount"
                  value={row.amount}
                  disabled={row.confirmed}
                  onChange={(e) => {
                    const val = e.target.value;
                    setExtras((prev) =>
                      prev.map((r, i) => (i === idx ? { ...r, amount: val, confirmed: false } : r))
                    );
                  }}
                />
                {row.confirmed && <span className={styles.checkmark}>✓</span>}
              </div>
              {!row.confirmed && (
                <button type="button" className={styles.confirmBtn} onClick={() => handleConfirm(idx)}>
                  Confirm
                </button>
              )}
              <button type="button" className={styles.removeBtn} onClick={() => handleRemove(idx)}>
                Remove
              </button>
            </div>
          ))}

          <div className={styles.formGroup}>
            <button type="button" className={styles.addBtn} onClick={handleAdd}>
              + Add New Amount
            </button>
          </div>

          <div className={styles.buttonRow}>
            <input type="file" onChange={(e) => setImageUpload(e.target.files[0])} />
            <button type="submit" className={styles.submitBtn}>Submit Invoice</button>
            <button
              type="button"
              className={styles.readUploadBtn}
              onClick={handleReadFromUpload}
              disabled={loadingUpload}
            >
              {loadingUpload ? "Reading..." : "Read from Upload"}
            </button>
          </div>
        </form>
      </div>
    </div>
  );
};

export default SubmitInvoice;<|MERGE_RESOLUTION|>--- conflicted
+++ resolved
@@ -1,12 +1,5 @@
 import React, { useState, useEffect, useContext } from "react";
-<<<<<<< HEAD
 import { auth } from "../../config/firebase-config";
-=======
-import { db, storage, auth } from "../../config/firebase-config";
-import { v4 } from "uuid";
-import { ref, uploadBytes, getDownloadURL } from "firebase/storage";
-import { collection, doc, setDoc, query, where, getDocs } from "firebase/firestore";
->>>>>>> f957b9ca
 import { StoreContext } from "../../context/storeContext";
 import styles from "./submitInvoice.module.css";
 import { invoiceCatList } from "../settings/InvoiceSettings";
@@ -26,15 +19,6 @@
   const [invoiceYear, setInvoiceYear] = useState(new Date().getFullYear());
   const [confirmedItems, setConfirmedItems] = useState([]);
 
-<<<<<<< HEAD
-=======
-  const invoiceRef = collection(db, "invoices");
-  const [userData, setUserData] = useState(null);
-  const [userRole, setUserRole] = useState("User");
-  const isAdmin =
-    String((userData?.role ?? userRole) || "").toLowerCase() === "admin";
-
->>>>>>> f957b9ca
   const user = auth.currentUser;
 
   useEffect(() => {
