--- conflicted
+++ resolved
@@ -133,11 +133,7 @@
     return 0;
   };
 
-<<<<<<< HEAD
-  //this function makes sure we can only edit/delete the current month in the invoice. 
-=======
   //this function makes sure we can only edit/delete the current month in the invoice.
->>>>>>> 3a2f0ad6
   const isCurrentMonth = (dateStr) => {
     const date = new Date(dateStr);
     const now = new Date();
@@ -175,10 +171,7 @@
         ...prev,
         invoices: prev.invoices.filter((inv) => inv.id !== invoice.id),
       }));
-<<<<<<< HEAD
-
-=======
->>>>>>> 3a2f0ad6
+  
     } catch (err) {
       console.error("Failed to move invoice to Recently Deleted:", err);
       alert("Error deleting invoice.");
@@ -219,21 +212,13 @@
       alert("Invoice Deleted!");
       fetchInvoices();
       fetchRecentlyDeleted();
-    } catch (err) {
-<<<<<<< HEAD
+    }catch(err) {
       console.log("failed to delete the invoice from recentlydeleted, ", err)
       alert("failed to delete the invoice")
     }
   };
 
 
-=======
-      console.log("failed to delete the invoice from recentlydeleted, ", err);
-      alert("failed to delete the invoice");
-    }
-  };
-
->>>>>>> 3a2f0ad6
   const handleEdit = (invoice) => {
     // Check if the invoice's month is locked
     if (isInvoiceMonthLocked(invoice.invoiceMonth, invoice.invoiceYear)) {
@@ -252,14 +237,9 @@
       const invoiceRef = doc(db, "invoices", invoiceID);
       await updateDoc(invoiceRef, {
         locked: true,
-<<<<<<< HEAD
       })
       alert("Invoice locked.")
-=======
-      });
-      alert("Invoice locked.");
->>>>>>> 3a2f0ad6
-
+     
       fetchInvoices(); // refresh from Firestore
     } catch (error) {
       console.error("Error locking invoice:", error);
@@ -272,15 +252,10 @@
       const invoiceRef = doc(db, "invoices", invoiceID);
       await updateDoc(invoiceRef, {
         locked: false,
-<<<<<<< HEAD
       })
       alert("Invoice unlocked.")
 
-=======
-      });
-      alert("Invoice unlocked.");
->>>>>>> 3a2f0ad6
-    } catch (error) {
+    }catch(error) {
       console.error("Error unlocking invoice:", error);
       alert("Failed to unlock invoice.");
     }
@@ -299,11 +274,8 @@
       alert("Failed to update invoice.");
     }
   };
-<<<<<<< HEAD
-
-
-=======
->>>>>>> 3a2f0ad6
+  
+  
 
   // Fetch invoice categories from "invoiceCategories" collection
   useEffect(() => {
@@ -336,12 +308,8 @@
       const currentDate = new Date();
       const month = selectedMonth || currentDate.getMonth() + 1;
       const year = selectedYear || currentDate.getFullYear();
-<<<<<<< HEAD
       const yearMonth = `${year}${String(month).padStart(2, '0')}`;
-=======
-      const yearMonth = `${year}${String(month).padStart(2, "0")}`;
->>>>>>> 3a2f0ad6
-
+      
       fetchBudgetData(selectedStore, yearMonth);
     }
   }, [selectedStore, selectedMonth, selectedYear, monetaryColumns]);
@@ -486,55 +454,7 @@
 
   const fetchBudgetData = async (storeId, yearMonth) => {
     try {
-<<<<<<< HEAD
       if (!storeId || !/^\d{6}$/.test(String(yearMonth))) {
-=======
-      // Convert storeId to the format used in pac_projections (e.g., "001" -> "store_001")
-      const formattedStoreId = storeId.startsWith("store_")
-        ? storeId
-        : `store_${storeId.padStart(3, "0")}`;
-      const docId = `${formattedStoreId}_${yearMonth}`;
-
-      console.log("Fetching budget data for:", {
-        storeId,
-        formattedStoreId,
-        yearMonth,
-        docId,
-      });
-
-      // Try to get the document directly by ID first
-      const docRef = doc(db, "pac_projections", docId);
-      const docSnap = await getDoc(docRef);
-
-      if (docSnap.exists()) {
-        const projectionsData = docSnap.data();
-        console.log("Found projections data:", projectionsData);
-
-        // Map pac_projections purchases data to invoice categories
-        const budgetMapping = {
-          FOOD: projectionsData.purchases?.food || 0,
-          CONDIMENT: projectionsData.purchases?.condiment || 0,
-          PAPER: projectionsData.purchases?.paper || 0,
-          NONPRODUCT: projectionsData.purchases?.non_product || 0,
-          TRAVEL: projectionsData.purchases?.travel || 0,
-          "ADV-OTHER": projectionsData.purchases?.advertising_other || 0,
-          PROMO: projectionsData.purchases?.promotion || 0,
-          "OUTSIDE SVC": projectionsData.purchases?.outside_services || 0,
-          LINEN: projectionsData.purchases?.linen || 0,
-          "OP. SUPPLY": projectionsData.purchases?.operating_supply || 0,
-          "M+R": projectionsData.purchases?.maintenance_repair || 0,
-          "SML EQUIP": projectionsData.purchases?.small_equipment || 0,
-          UTILITIES: projectionsData.purchases?.utilities || 0,
-          OFFICE: projectionsData.purchases?.office || 0,
-          TRAINING: projectionsData.purchases?.training || 0,
-          CR: projectionsData.purchases?.crew_relations || 0,
-        };
-
-        setBudgetData(budgetMapping);
-        console.log("Budget data loaded:", budgetMapping);
-      } else {
-        console.log("No projections data found for", docId);
->>>>>>> 3a2f0ad6
         setBudgetData({});
         return;
       }
@@ -822,11 +742,8 @@
 
     return sorted.map((inv, i) => {
       const canEdit = isCurrentMonth(inv.invoiceDate) && !inv.locked;
-
-<<<<<<< HEAD
-
-=======
->>>>>>> 3a2f0ad6
+      
+    
       return (
         <tr key={i} className="invoice-row" onClick={() => handleRowClick(inv)}>
           <td className="tableCell">{inv.storeID}</td>
@@ -858,58 +775,47 @@
           })}
 
           <td className="tableCell">
-            {(canEdit || userRole === "Supervisor" || userRole === "Admin") && (
-              <>
-                <button
-                  onClick={(e) => {
-                    e.stopPropagation();
-                    handleEdit(inv);
-                    // console.log(inv)
-                  }}
-                >
-                  Edit
-                </button>
-                <button
-                  onClick={(e) => {
-                    e.stopPropagation();
-                    handleDelete(inv);
-<<<<<<< HEAD
-
-=======
->>>>>>> 3a2f0ad6
-                  }}
-                >
-                  Delete
-                </button>
-                <button
-                  onClick={(e) => {
-<<<<<<< HEAD
-                    console.log(e)
-=======
-                    console.log(e);
->>>>>>> 3a2f0ad6
-                    e.stopPropagation();
-                    lockInvoice(inv.id);
-                  }}
-                >
-                  Lock
-                </button>
-                <button
-                  onClick={(e) => {
-<<<<<<< HEAD
-                    console.log(e)
-=======
-                    console.log(e);
->>>>>>> 3a2f0ad6
-                    e.stopPropagation();
-                    unlockInvoice(inv.id);
-                  }}
-                >
-                  Unlock
-                </button>
-              </>
-            )}
-          </td>
+          {(canEdit || userRole === "Supervisor" || userRole === "Admin") && (
+            <>
+              <button
+                onClick={(e) => {
+                  e.stopPropagation(); 
+                  handleEdit(inv);
+                  // console.log(inv)
+                }}
+              >
+                Edit
+              </button>
+              <button
+                onClick={(e) => {
+                  e.stopPropagation(); 
+                  handleDelete(inv);
+                  
+                }}
+              >
+                Delete
+              </button>
+              <button
+                onClick={(e) => {
+                  console.log(e)
+                  e.stopPropagation(); 
+                  lockInvoice(inv.id);  
+                }}
+              >
+                Lock
+              </button>
+              <button
+                onClick={(e) => {
+                  console.log(e)
+                  e.stopPropagation(); 
+                  unlockInvoice(inv.id);  
+                }}
+              >
+                Unlock
+              </button>
+            </>
+          )}
+        </td>
         </tr>
       );
     });
@@ -1094,10 +1000,7 @@
       </DialogActions>
     </Dialog>
   ));
-<<<<<<< HEAD
-
-=======
->>>>>>> 3a2f0ad6
+  
 
   // Export choice dialog
   const ExportDialog = () => (
@@ -1211,32 +1114,28 @@
               Export
             </Button>
             <Button
-              variant="contained"
-              style={{
-                backgroundColor: "#ff5252",
-                color: "white",
-                fontWeight: "bold",
-                fontSize: "12px",
-                padding: "2%",
-                borderRadius: "8px",
-                width: "auto",
-                minWidth: "150px",
-                textTransform: "none",
-                boxShadow: "0px 4px 10px rgba(0, 0, 0, 0.2)",
-              }}
-              onClick={() => {
-                setShowRecentlyDeleted(true);
-<<<<<<< HEAD
-                fetchRecentlyDeleted()
-=======
-                fetchRecentlyDeleted();
->>>>>>> 3a2f0ad6
-                // Handle open modal or navigate to Recently Deleted
-                console.log("Open Recently Deleted Modal");
-              }}
-            >
-              Recently Deleted
-            </Button>
+            variant="contained"
+            style={{
+              backgroundColor: "#ff5252", 
+              color: "white",
+              fontWeight: "bold",
+              fontSize: "12px",
+              padding: "2%",
+              borderRadius: "8px",
+              width: "auto",
+              minWidth: "150px",
+              textTransform: "none", 
+              boxShadow: "0px 4px 10px rgba(0, 0, 0, 0.2)",
+            }}
+            onClick={() => {
+              setShowRecentlyDeleted(true);
+              fetchRecentlyDeleted()
+              // Handle open modal or navigate to Recently Deleted
+              console.log("Open Recently Deleted Modal");
+            }}
+          >
+            Recently Deleted
+          </Button>
           </div>
         </div>
       </div>
@@ -1299,25 +1198,6 @@
       <InvoiceDialog />
       <EditDialog />
       {showRecentlyDeleted && (
-<<<<<<< HEAD
-        <div style={{
-          position: "fixed",
-          top: 0, left: 0, right: 0, bottom: 0,
-          backgroundColor: "rgba(0,0,0,0.5)",
-          zIndex: 9999,
-          display: "flex",
-          justifyContent: "center",
-          alignItems: "center"
-        }}>
-          <div style={{
-            background: "white",
-            padding: "30px",
-            borderRadius: "10px",
-            minWidth: "300px",
-            textAlign: "center",
-            position: "relative"
-          }}>
-=======
         <div
           style={{
             position: "fixed",
@@ -1342,84 +1222,59 @@
               position: "relative",
             }}
           >
->>>>>>> 3a2f0ad6
             <h2>Recently Deleted</h2>
             {recentlyDeleted.length === 0 ? (
               <p>No recently deleted invoices.</p>
             ) : (
-              <div style={{ maxHeight: "300px", overflowY: "auto" }}>
-                {recentlyDeleted.map((inv) => (
-<<<<<<< HEAD
-                  <div key={inv.id} style={{
-                    padding: "10px",
-                    borderBottom: "1px solid #ddd",
-                    textAlign: "left"
-                  }}>
-=======
-                  <div
-                    key={inv.id}
-                    style={{
-                      padding: "10px",
-                      borderBottom: "1px solid #ddd",
-                      textAlign: "left",
-                    }}
+          <div style={{ maxHeight: "300px", overflowY: "auto" }}>
+            {recentlyDeleted.map((inv) => (
+              <div key={inv.id} style={{
+                padding: "10px",
+                borderBottom: "1px solid #ddd",
+                textAlign: "left"
+              }}>
+                <strong>{inv.companyName || "Unnamed Invoice"}</strong>
+                <div style={{ fontSize: "0.8rem", color: "gray" }}>
+                  {inv.invoiceNumber ? `Invoice #${inv.invoiceNumber}` : ""}
+                </div>
+                <div style={{ marginTop: "5px" }}>
+                  <Button
+                    variant="outlined"
+                    style={{ marginRight: "10px", fontSize: "10px" }}
+                    onClick={() => handleRestore(inv)}
                   >
->>>>>>> 3a2f0ad6
-                    <strong>{inv.companyName || "Unnamed Invoice"}</strong>
-                    <div style={{ fontSize: "0.8rem", color: "gray" }}>
-                      {inv.invoiceNumber ? `Invoice #${inv.invoiceNumber}` : ""}
-                    </div>
-                    <div style={{ marginTop: "5px" }}>
-                      <Button
-                        variant="outlined"
-                        style={{ marginRight: "10px", fontSize: "10px" }}
-                        onClick={() => handleRestore(inv)}
-                      >
-                        Restore
-                      </Button>
-                      <Button
-                        variant="outlined"
-                        color="error"
-                        style={{ fontSize: "10px" }}
-                        onClick={() => handlePermanentDelete(inv)}
-                      >
-                        Delete Permanently
-                      </Button>
-                    </div>
-                  </div>
-                ))}
+                    Restore
+                  </Button>
+                  <Button
+                    variant="outlined"
+                    color="error"
+                    style={{ fontSize: "10px" }}
+                    onClick={() => handlePermanentDelete(inv)}
+                  >
+                    Delete Permanently
+                  </Button>
+                </div>
               </div>
-            )}
-            <p>Invoices here will be deleted after 14 days (Not yet working)</p>
-            {/* Later you can map the deleted invoices here */}
-            <Button
-              variant="contained"
-<<<<<<< HEAD
-              style={{ marginTop: "20px", backgroundColor: "#6A39FE", color: "white" }}
-=======
-              style={{
-                marginTop: "20px",
-                backgroundColor: "#6A39FE",
-                color: "white",
-              }}
->>>>>>> 3a2f0ad6
-              onClick={() => setShowRecentlyDeleted(false)}
-            >
-              Close
-            </Button>
+            ))}
           </div>
+        )}
+          <p>Invoices here will be deleted after 14 days (Not yet working)</p>
+          {/* Later you can map the deleted invoices here */}
+          <Button 
+            variant="contained" 
+            style={{ marginTop: "20px", backgroundColor: "#6A39FE", color: "white" }}
+            onClick={() => setShowRecentlyDeleted(false)}
+          >
+            Close
+          </Button>
         </div>
-      )}
-<<<<<<< HEAD
-
+      </div>
+    )}
+      
     </Container>
   );
 
-
-=======
-    </Container>
-  );
->>>>>>> 3a2f0ad6
+  
 };
 
 export default InvoiceLogs;