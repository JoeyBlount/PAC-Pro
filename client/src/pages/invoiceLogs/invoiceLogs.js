import React, { useEffect, useState, useContext, useRef } from "react";
import { useLocation } from "react-router-dom";
import {
  Container,
  Dialog,
  DialogTitle,
  DialogContent,
  DialogActions,
  Button,
  IconButton,
  Alert,
  Select,
  MenuItem,
  Box,
} from "@mui/material";
import {
  GetApp,
  Close,
  AccessibilityNewSharp,
  Lock,
  Lock as LockIcon,
} from "@mui/icons-material";
import html2canvas from "html2canvas";
import jsPDF from "jspdf";
import "./invoiceLogs.css";
import {
  collection,
  query,
  where,
  getDocs,
  getDoc,
  deleteDoc,
  doc,
  updateDoc,
  setDoc,
  addDoc,
} from "firebase/firestore";
import { db } from "../../config/firebase-config";
import { StoreContext } from "../../context/storeContext";
import { getAuth } from "firebase/auth";
import { useAuth } from "../../context/AuthContext";
import { getStorage, ref, getDownloadURL } from "firebase/storage";

import { invoiceCatList } from "../settings/InvoiceSettings";
import MonthLockService from "../../services/monthLockService";
import { recomputeMonthlyTotals } from "../../services/invoiceTotalsService";

// Map Invoice Log category IDs -> PAC "projections[].name"
const PROJECTION_LOOKUP = {
  // Excluded from Invoice Log budget (pull 0)
  FOOD: null,
  CONDIMENT: null,
  PAPER: null,
  NONPRODUCT: null, // not present in PAC; default 0
  TRAVEL: "Travel",
  "ADV-OTHER": "Adv Other",
  PROMO: "Promotion",
  "OUTSIDE SVC": "Outside Services",
  LINEN: "Linen",
  "OP. SUPPLY": "OP. Supply",
  "M+R": "Maint. & Repair",
  "SML EQUIP": "Small Equipment",
  UTILITIES: "Utilities",
  OFFICE: "Office",
  // Match Projections naming precisely
  "CREW RELATIONS": "Crew Relations",
  TRAINING: "Training",
};

// Categories to hide in the Budget row (show blank)
const EXCLUDED_BUDGET_CATS = new Set([
  "FOOD",
  "CONDIMENT",
  "PAPER",
  "NONPRODUCT",
  "Advertising",
]);

const InvoiceLogs = () => {
  const location = useLocation();
  // const { currentUser, userRole } = useAuth();
  // console.log("Logged in user:", currentUser?.email);
  // console.log("User role:", userRole);
  const { userRole } = useAuth();
  console.log("User role from invoicelogs is: ", userRole);

  // Month locking state
  const [monthLockStatus, setMonthLockStatus] = useState(null);
  const [lockedMonths, setLockedMonths] = useState([]);

  useEffect(() => {
    document.title = "PAC Pro - Invoice Logs";
  }, []);

  // Local state
  const [data, setData] = useState(null);
  // Invoice categories (monetary columns) are pulled from Firestore collection "invoiceCategories"
  const [monetaryColumns, setMonetaryColumns] = useState([]);
  const [activeSearchColumn, setActiveSearchColumn] = useState(null);
  const [searchQuery, setSearchQuery] = useState("");
  const [sortConfig, setSortConfig] = useState({
    column: null,
    direction: "asc",
  });
  const currentDate = new Date();
  const currentMonth = String(currentDate.getMonth() + 1); // getMonth() returns 0-11, so add 1
  const currentYear = String(currentDate.getFullYear());

  const [selectedMonth, setSelectedMonth] = useState(currentMonth);
  const [selectedYear, setSelectedYear] = useState(currentYear);
  const [exportDialogOpen, setExportDialogOpen] = useState(false);

  // Handle navigation from Reports page
  useEffect(() => {
    if (location.state?.openPrintDialog) {
      if (location.state.month) setSelectedMonth(location.state.month);
      if (location.state.year) setSelectedYear(location.state.year);
      setExportDialogOpen(true);
    }
  }, [location]);
  const [imageError, setImageError] = useState(false);
  const [showRecentlyDeleted, setShowRecentlyDeleted] = useState(false);
  const [recentlyDeleted, setRecentlyDeleted] = useState([]);
  const [budgetData, setBudgetData] = useState({});

  // Invoice dialog state
  const [selectedInvoice, setSelectedInvoice] = useState(null);
  const [invoiceImage, setInvoiceImage] = useState(null);
  const [invoiceDialogOpen, setInvoiceDialogOpen] = useState(false);

  // Global store
  const { selectedStore } = useContext(StoreContext);

  //editing invoice data
  const [editDialogOpen, setEditDialogOpen] = useState(false);
  //useState(null);
  const [editInvoiceData, setEditInvoiceData] = useState(null);

  // Helper function to get a category amount from an invoice.
  // It now reads from the top-level of the invoice document using field.
  const getCategoryValue = (inv, categoryName) => {
    // Check if invoice has categories map
    if (!inv?.categories) {
      return 0;
    }

    // Get the array for this category using the categoryName
    const categoryArray = inv.categories[categoryName];

    // If the array exists, sum all the numbers in it
    if (Array.isArray(categoryArray)) {
      const sum = categoryArray.reduce(
        (sum, num) => sum + (Number(num) || 0),
        0
      );
      return sum;
    }

    return 0;
  };

  const API_URL = "http://localhost:5140/api/pac"; // or your deployed backend URL

  async function sendNotification(event, context) {
    try {
      const token = await getAuth().currentUser?.getIdToken();

      const res = await fetch(`${API_URL}/notifications/send`, {
        method: "POST",
        headers: {
          "Authorization": `Bearer ${token}`,
          "Content-Type": "application/json",
        },
        body: JSON.stringify({ event, context }),
      });

      const data = await res.json();
      if (!res.ok) throw new Error(data.detail || "Failed to send notification");

      console.log("✅ Notification sent:", data.message);
    } catch (err) {
      console.error("Error sending notification:", err);
    }
  }
//   async function sendEditInvoiceNotifications(editorUser, invoiceNumber, companyName) {
//   try {
//     const settingsRef = doc(db, "settings", "notifications");
//     const settingsSnap = await getDoc(settingsRef);

//     if (!settingsSnap.exists()) {
//       console.error("No notification settings found.");
//       return;
//     }

//     const notifSettings = settingsSnap.data();
//     const editSetting = notifSettings["Invoice Edit"];

//     if (!editSetting?.enabled) return;

//     const roles = editSetting.roles || [];

//     const q = query(collection(db, "users"), where("role", "in", roles));
//     const snapshot = await getDocs(q);

//     for (const userDoc of snapshot.docs) {
//       const userData = userDoc.data();
//       await addDoc(collection(db, "notifications"), {
//         title: "Invoice Edited",
//         message: `${editorUser.firstName || "Someone"} edited invoice #${invoiceNumber} for ${companyName}.`,
//         type: "invoice_edit",
//         toEmail: userData.email,
//         createdAt: new Date(),
//         read: false
//       });
//     }

//     console.log(`Invoice Edit notifications sent to roles: ${roles.join(", ")}`);
//   } catch (err) {
//     console.error("Error sending edit invoice notifications:", err);
//   }
// }

// async function sendDeleteInvoiceNotifications(invoice, deleterUser) {
//   try {
//     const settingsRef = doc(db, "settings", "notifications");
//     const settingsSnap = await getDoc(settingsRef);
//     const notifSettings = settingsSnap.exists() ? settingsSnap.data() : {};
//     const deleteSetting = notifSettings["Invoice Deletion"];

//     if (!deleteSetting || !deleteSetting.enabled) {
//       console.log("Invoice Deletion notifications disabled or not found");
//       return;
//     }

//     const roles = deleteSetting.roles || [];
//     if (roles.length === 0) {
//       console.log("No roles set for Invoice Deletion notifications");
//       return;
//     }

//     const usersQuery = query(collection(db, "users"), where("role", "in", roles));
//     const usersSnapshot = await getDocs(usersQuery);

//     for (const userDoc of usersSnapshot.docs) {
//       const userData = userDoc.data();
//       await addDoc(collection(db, "notifications"), {
//         title: "Invoice Deleted",
//         message: `${deleterUser.firstName || "Someone"} deleted invoice #${invoice.invoiceNumber || ""} from ${invoice.companyName || "a company"}.`,
//         type: "invoice_deleted",
//         toEmail: userData.email,
//         createdAt: new Date(),
//         read: false,
//       });
//     }

//     console.log("Invoice Deletion notifications sent successfully.");
//   } catch (err) {
//     console.error("Error sending delete invoice notifications:", err);
//   }
// }

  //this function makes sure we can only edit/delete the current month in the invoice.
  const isCurrentMonth = (dateStr) => {
    const date = new Date(dateStr);
    const now = new Date();
    return (
      date.getFullYear() === now.getFullYear() &&
      date.getMonth() === now.getMonth()
    );
  };
  const handleDelete = async (invoice) => {
    // Check if the invoice's month is locked
    if (isInvoiceMonthLocked(invoice.invoiceMonth, invoice.invoiceYear)) {
      alert(
        "Cannot delete invoice: The month for this invoice is locked and cannot be modified."
      );
      return;
    }

    const confirm = window.confirm(
      "Are you sure you want to delete this invoice?"
    );
    if (!confirm) return;

    try {
      // 1. Move the invoice to 'recentlyDeleted' collection
      const deletedRef = doc(db, "recentlyDeleted", invoice.id);
      await setDoc(deletedRef, invoice);

      // 2. Now delete it from the 'invoices' collection
      await deleteDoc(doc(db, "invoices", invoice.id));

      // 3. Update invoice totals for this store/month/year
      try {
        await recomputeMonthlyTotals(
          invoice.storeID,
          invoice.targetMonth,
          invoice.targetYear
        );
        console.log("Invoice totals updated after deletion");
      } catch (totalsError) {
        console.error(
          "Error updating invoice totals after deletion:",
          totalsError
        );
        // Don't fail the deletion if totals update fails
      }

      alert("Invoice moved to Recently Deleted.");
<<<<<<< HEAD

      // 4. Refresh invoices on the page
=======
      const auth = getAuth();
      const currentUser = auth.currentUser;
      const deleterUser = currentUser
        ? { firstName: currentUser.displayName?.split(" ")[0] || "Someone" }
        : { firstName: "Someone" };

      await sendNotification("Invoice Deletion", {
      firstName: deleterUser.firstName,
      invoiceNumber: invoice.invoiceNumber,
      companyName: invoice.companyName,
    });
      // 3. Refresh invoices on the page
>>>>>>> 01c755ee
      setData((prev) => ({
        ...prev,
        invoices: prev.invoices.filter((inv) => inv.id !== invoice.id),
      }));
    } catch (err) {
      console.error("Failed to move invoice to Recently Deleted:", err);
      alert("Error deleting invoice.");
    }
  };

  const handleRestore = async (invoice) => {
    const confirm = window.confirm(
      "Are you sure you want to restore this invoice?"
    );
    if (!confirm) return;
    try {
      // 1. Copy back to "invoices"
      const restoredRef = doc(db, "invoices", invoice.id);
      await setDoc(restoredRef, invoice);

      // 2. Then delete from "recentlyDeleted"
      await deleteDoc(doc(db, "recentlyDeleted", invoice.id));

      alert("Invoice restored successfully!");

      // Optionally refresh your page or re-fetch data here
      fetchInvoices();
      fetchRecentlyDeleted();
    } catch (err) {
      console.error("Failed to restore invoice:", err);
      alert("Error restoring invoice.");
    }
  };

  const handlePermanentDelete = async (invoice) => {
    const confirm = window.confirm(
      "Are you sure you want to delete this invoice from recently deleted"
    );
    if (!confirm) return;
    try {
      await deleteDoc(doc(db, "recentlyDeleted", invoice.id));
      alert("Invoice Deleted!");
      fetchInvoices();
      fetchRecentlyDeleted();
    } catch (err) {
      console.log("failed to delete the invoice from recentlydeleted, ", err);
      alert("failed to delete the invoice");
    }
  };

  const handleEdit = (invoice) => {
    // Check if the invoice's month is locked
    if (isInvoiceMonthLocked(invoice.invoiceMonth, invoice.invoiceYear)) {
      alert(
        "Cannot edit invoice: The month for this invoice is locked and cannot be modified."
      );
      return;
    }

    setEditInvoiceData({ ...invoice }); // clone it so we can modify safely
    setEditDialogOpen(true);
  };

  const lockInvoice = async (invoiceID) => {
    try {
      const invoiceRef = doc(db, "invoices", invoiceID);
      await updateDoc(invoiceRef, {
        locked: true,
      });
      alert("Invoice locked.");

      fetchInvoices(); // refresh from Firestore
    } catch (error) {
      console.error("Error locking invoice:", error);
      alert("Failed to lock invoice.");
    }
  };

  const unlockInvoice = async (invoiceID) => {
    try {
      const invoiceRef = doc(db, "invoices", invoiceID);
      await updateDoc(invoiceRef, {
        locked: false,
      });
      alert("Invoice unlocked.");
      fetchInvoices(); // refresh from Firestore
    } catch (error) {
      console.error("Error unlocking invoice:", error);
      alert("Failed to unlock invoice.");
    }
  };

  const submitEdit = async (updatedInvoice) => {
    try {
      const invoiceRef = doc(db, "invoices", updatedInvoice.id);
      const { id, ...invoiceDataToUpdate } = updatedInvoice;
      await updateDoc(invoiceRef, invoiceDataToUpdate);

      const auth = getAuth();
      const editorUser = auth.currentUser || { firstName: "User" };
      const token = await editorUser?.getIdToken();
      await fetch("http://localhost:5140/api/pac/notifications/send", {
      method: "POST",
      headers: {
        "Authorization": `Bearer ${token}`,
        "Content-Type": "application/json",
      },
      body: JSON.stringify({
        event: "Invoice Edit",
        context: {
          firstName: editorUser?.displayName?.split(" ")[0] || "Someone",
          invoiceNumber: updatedInvoice.invoiceNumber,
          companyName: updatedInvoice.companyName,
        },
      }),
    });


      
      alert("Invoice updated successfully!");
      setEditDialogOpen(false);
      fetchInvoices(); // refresh from Firestore
    } catch (error) {
      console.error("Error updating invoice:", error);
      alert("Failed to update invoice.");
    }
  };

  // Fetch invoice categories from "invoiceCategories" collection
  useEffect(() => {
    async function fetchMonetaryColumns() {
      try {
        const q = query(collection(db, "invoiceCategories"));
        const snapshot = await getDocs(q);
        const allColumns = snapshot.docs.map((doc) => ({
          id: doc.id,
          ...doc.data(), // Expect each doc to have fields: name, bankAccountNum, etc.
        }));

        // Sort columns according to the order defined in InvoiceSettings
        const orderedColumns = invoiceCatList
          .map((categoryId) => allColumns.find((col) => col.id === categoryId))
          .filter(Boolean); // Remove any undefined entries

        // Ensure order matches Projections page: Crew Relations before Training
        const idxCR = orderedColumns.findIndex((c) => c.id === "CR");
        const idxTR = orderedColumns.findIndex((c) => c.id === "TRAINING");
        if (idxCR !== -1 && idxTR !== -1 && idxCR > idxTR) {
          const tmp = orderedColumns[idxCR];
          orderedColumns[idxCR] = orderedColumns[idxTR];
          orderedColumns[idxTR] = tmp;
        }

        setMonetaryColumns(orderedColumns);
      } catch (error) {
        console.error("Error fetching category columns:", error);
      }
    }
    fetchMonetaryColumns();
  }, []);

  // Fetch invoices from Firestore
  useEffect(() => {
    if (selectedStore && monetaryColumns.length > 0) {
      fetchInvoices();
    }
  }, [selectedStore, monetaryColumns, budgetData]);

  // Fetch budget data when store or month/year changes
  useEffect(() => {
    if (selectedStore) {
      const currentDate = new Date();
      const month = selectedMonth || currentDate.getMonth() + 1;
      const year = selectedYear || currentDate.getFullYear();
      const yearMonth = `${year}${String(month).padStart(2, "0")}`;

      fetchBudgetData(selectedStore, yearMonth);
    }
  }, [selectedStore, selectedMonth, selectedYear, monetaryColumns]);

  // Check if the selected month is locked
  const checkMonthLock = async () => {
    try {
      if (!selectedStore || !selectedMonth || !selectedYear) return;

      const monthNames = [
        "January",
        "February",
        "March",
        "April",
        "May",
        "June",
        "July",
        "August",
        "September",
        "October",
        "November",
        "December",
      ];

      const monthName = monthNames[selectedMonth - 1];
      const lockStatus = await MonthLockService.getMonthLockStatus(
        selectedStore,
        monthName,
        selectedYear
      );
      setMonthLockStatus(lockStatus);
    } catch (error) {
      console.error("Error checking month lock:", error);
      setMonthLockStatus({ is_locked: false });
    }
  };

  const fetchLockedMonths = async () => {
    try {
      if (!selectedStore) return;

      const locked = await MonthLockService.getAllLockedMonths(selectedStore);
      setLockedMonths(locked);
    } catch (error) {
      console.error("Error fetching locked months:", error);
    }
  };

  useEffect(() => {
    checkMonthLock();
    fetchLockedMonths();
  }, [selectedStore, selectedMonth, selectedYear]);

  const isMonthLocked = () => {
    return monthLockStatus?.is_locked || false;
  };

  const isInvoiceMonthLocked = (invoiceMonth, invoiceYear) => {
    if (!invoiceMonth || !invoiceYear) return false;

    const monthNames = [
      "January",
      "February",
      "March",
      "April",
      "May",
      "June",
      "July",
      "August",
      "September",
      "October",
      "November",
      "December",
    ];

    const monthName = monthNames[invoiceMonth - 1];
    return MonthLockService.isMonthLocked(monthName, invoiceYear, lockedMonths);
  };

  async function fetchInvoices() {
    try {
      // First try with selectedStore as is
      let q = query(
        collection(db, "invoices"),
        where("storeID", "==", selectedStore)
      );

      let snapshot = await getDocs(q);

      // If no results, try with "001" format (assuming selectedStore might be "store_001")
      if (snapshot.docs.length === 0 && selectedStore) {
        q = query(collection(db, "invoices"), where("storeID", "==", "001"));
        snapshot = await getDocs(q);
      }

      const invoices = snapshot.docs.map((doc) => ({
        id: doc.id,
        ...doc.data(),
      }));

      // Debug logging
      console.log("Debug - Fetched invoices:", {
        totalInvoices: invoices.length,
        selectedStore,
        invoices: invoices.map((inv) => ({
          id: inv.id,
          targetMonth: inv.targetMonth,
          targetYear: inv.targetYear,
          dateSubmitted: inv.dateSubmitted,
          companyName: inv.companyName,
          storeID: inv.storeID,
        })),
      });

      // Compute totals using the category amounts stored in the categories map.
      // Apply the same month/year filtering as individual rows
      const filteredInvoices = invoices.filter((inv) => {
        if (selectedMonth || selectedYear) {
          let invMonth, invYear;

          if (inv.targetMonth && inv.targetYear) {
            invMonth = inv.targetMonth;
            invYear = inv.targetYear;
          } else {
            const dt = new Date(inv.dateSubmitted);
            invMonth = dt.getMonth() + 1;
            invYear = dt.getFullYear();
          }

          if (selectedMonth && invMonth !== +selectedMonth) return false;
          if (selectedYear && invYear !== +selectedYear) return false;
        }
        return true;
      });

      // Compute totals strictly from invoices assigned to the selected month/year
      const totals = {};
      monetaryColumns.forEach((col) => {
        const categoryId = col.id;
        totals[categoryId] = filteredInvoices.reduce((sum, inv) => {
          const categoryValue = getCategoryValue(inv, categoryId);
          return sum + categoryValue;
        }, 0);
      });

      // Use budget data from pac-projections instead of invoiceCategories
      const budgets = {};
      monetaryColumns.forEach((col) => {
        // Use budgetData if available, otherwise 0 (no fallback to invoiceCategories)
        budgets[col.id] = budgetData[col.id] || 0;
      });

      console.log("Setting totals in fetchInvoices:", {
        computedTotals: totals,
        budgets,
      });
      // TOTAL row must reflect only the sum of invoice entries for the selected month/year
      setData({ invoices, total: totals, budget: budgets });
    } catch (err) {
      console.error("Error loading invoices:", err);
    }
  }

  const fetchRecentlyDeleted = async () => {
    try {
      const snapshot = await getDocs(collection(db, "recentlyDeleted"));
      const deleted = snapshot.docs.map((doc) => ({
        id: doc.id,
        ...doc.data(),
      }));
      setRecentlyDeleted(deleted);
    } catch (error) {
      console.error("Error loading recently deleted invoices:", error);
    }
  };

  const fetchBudgetData = async (storeId, yearMonth) => {
    try {
      if (!storeId || !/^\d{6}$/.test(String(yearMonth))) {
        setBudgetData({});
        return;
      }

      const ensureStoreFmt = (s) =>
        s?.startsWith("store_") ? s : `store_${String(s).padStart(3, "0")}`;

      // Try doc IDs in this order to avoid editing PAC.js:
      const tryIds = [
        `${storeId}_${yearMonth}`, // e.g. store_001_202509  (matches PAC if storeId already has prefix)
        `${ensureStoreFmt(storeId)}_${yearMonth}`, // e.g. store_001_202509 (fallback if storeId is "001")
      ];

      let snap = null;
      for (const id of tryIds) {
        const ref = doc(db, "pac-projections", id); // <-- hyphen collection name
        const test = await getDoc(ref);
        if (test.exists()) {
          snap = test;
          break;
        }
      }

      if (!snap?.exists()) {
        console.log("No PAC projections found for", tryIds);
        setBudgetData({});
        return;
      }

      const pac = snap.data() || {};
      const rows = Array.isArray(pac.rows)
        ? pac.rows
        : Array.isArray(pac.projections)
        ? pac.projections
        : [];

      // Build budget map aligned to your table's categories
      const nextBudget = {};
      monetaryColumns.forEach((col) => {
        const catId = col.id; // e.g., 'FOOD', 'ADV-OTHER'
        const projName = PROJECTION_LOOKUP[catId];
        if (!projName) {
          nextBudget[catId] = 0;
          return;
        }
        const match = rows.find((r) => r?.name === projName);
        const val = Number(match?.projectedDollar) || 0;
        nextBudget[catId] = val;
      });

      setBudgetData(nextBudget);
    } catch (err) {
      console.error("Error loading budget data:", err);
      setBudgetData({});
    }
  };

  // Removed legacy pac_input_data totals; budgets come from pac-projections and totals from invoices

  // Export functions remain unchanged
  const handleExportPDF = async () => {
    const table = document.querySelector(".contentWrapper .customTable");
    if (!table) return;
    const canvas = await html2canvas(table);
    const img = canvas.toDataURL("image/png");
    const pdf = new jsPDF({ orientation: "landscape" });
    const props = pdf.getImageProperties(img);
    const w = pdf.internal.pageSize.getWidth();
    const h = (props.height * w) / props.width;
    pdf.addImage(img, "PNG", 0, 0, w, h);
    pdf.save("invoices.pdf");
    setExportDialogOpen(false);
  };

  const handleExportExcel = () => {
    const table = document.querySelector(".contentWrapper .customTable");
    if (!table) return;
    const escapeCSV = (v) => `"${String(v).replace(/"/g, '""')}"`;
    let csv = "data:text/csv;charset=utf-8,";
    const headers = Array.from(
      table.querySelectorAll("thead tr:last-child th")
    ).map((th) => escapeCSV(th.textContent.trim()));
    csv += headers.join(",") + "\n";
    table.querySelectorAll("tbody tr").forEach((tr) => {
      const row = Array.from(tr.querySelectorAll("td")).map((td) =>
        escapeCSV(td.textContent.trim())
      );
      csv += row.join(",") + "\n";
    });
    const uri = encodeURI(csv);
    const link = document.createElement("a");
    link.href = uri;
    link.download = "invoices.csv";
    document.body.appendChild(link);
    link.click();
    setExportDialogOpen(false);
  };

  const handleRowClick = async (invoice) => {
    setSelectedInvoice(invoice);

    try {
      const storage = getStorage();

      // ✅ Case 1: Firestore already has a public download URL
      if (invoice.imageURL && invoice.imageURL.startsWith("http")) {
        setInvoiceImage(invoice.imageURL);
        setInvoiceDialogOpen(true);
        return;
      }

      // ✅ Case 2: It’s a storage path like "images/file.png"
      if (invoice.imageURL) {
        const imageRef = ref(storage, invoice.imageURL);
        const url = await getDownloadURL(imageRef);
        setInvoiceImage(url);
        setInvoiceDialogOpen(true);
        return;
      }

      // ❌ No image field at all
      console.warn("Invoice missing imageURL field:", invoice);
      setInvoiceImage(null);
      setInvoiceDialogOpen(true);
    } catch (error) {
      console.error("Error loading invoice image:", error);
      alert(
        "Failed to load invoice image. Please check Firebase Storage permissions."
      );
      setInvoiceImage(null);
      setInvoiceDialogOpen(true);
    }
  };

  const handleExportInvoicePDF = async () => {
    if (!invoiceImage) return;
    try {
      // Create a new PDF with a portrait orientation since invoices are typically vertical
      const pdf = new jsPDF({ orientation: "portrait" });

      // Add the image directly without canvas conversion
      const imgProps = pdf.getImageProperties(invoiceImage);

      // Calculate dimensions to fit the page while maintaining aspect ratio
      const pageWidth = pdf.internal.pageSize.getWidth();
      const pageHeight = pdf.internal.pageSize.getHeight();
      const imgWidth = pageWidth - 20; // 10px margin on each side
      const imgHeight = (imgProps.height * imgWidth) / imgProps.width;

      // Add image to PDF
      pdf.addImage(
        invoiceImage,
        "PNG",
        10, // x position (left margin)
        10, // y position (top margin)
        imgWidth,
        imgHeight
      );

      // Save the PDF
      pdf.save(`invoice-${selectedInvoice?.invoiceNumber || "export"}.pdf`);
    } catch (err) {
      console.error("Error exporting invoice PDF:", err);
      alert("Failed to export PDF. The image may not be accessible.");
    }
  };

  // Sorting & filtering functions
  const handleSort = (col) => {
    let dir = "asc";
    if (sortConfig.column === col && sortConfig.direction === "asc")
      dir = "desc";
    setSortConfig({ column: col, direction: dir });
  };

  const handleHeaderClick = (col) => {
    if (col === "Company Name" || col === "Invoice Number") {
      setActiveSearchColumn(
        col === "Company Name" ? "companyName" : "invoiceNumber"
      );
      setSearchQuery("");
    } else {
      // For monetary columns, the col parameter here is the category name.
      setActiveSearchColumn(col);
      setSearchQuery("");
    }
    handleSort(col);
  };

  const filterInvoices = (invoices) => {
    return invoices.filter((inv) => {
      let ok = true;
      if (activeSearchColumn && searchQuery.trim()) {
        ok =
          inv[activeSearchColumn] &&
          inv[activeSearchColumn]
            .toString()
            .toLowerCase()
            .includes(searchQuery.toLowerCase());
      }
      if (ok && (selectedMonth || selectedYear)) {
        // Always prioritize targetMonth/targetYear for grouping, fall back to dateSubmitted only if not set
        let invMonth, invYear;

        if (inv.targetMonth && inv.targetYear) {
          // Use the assigned target month/year (from Invoice Assignment dropdown)
          invMonth = inv.targetMonth;
          invYear = inv.targetYear;
        } else {
          // Fall back to dateSubmitted for older invoices that don't have targetMonth/targetYear
          const dt = new Date(inv.dateSubmitted);
          invMonth = dt.getMonth() + 1;
          invYear = dt.getFullYear();
        }

        if (selectedMonth) ok = ok && invMonth === +selectedMonth;
        if (selectedYear) ok = ok && invYear === +selectedYear;
      }
      return ok;
    });
  };

  const sortInvoices = (invoices) => {
    if (!sortConfig.column) return invoices;
    return [...invoices].sort((a, b) => {
      let aVal, bVal;
      const col = sortConfig.column;
      if (col === "Location") {
        aVal = a.storeID;
        bVal = b.storeID;
      } else if (col === "Date Submitted") {
        aVal = new Date(a.dateSubmitted);
        bVal = new Date(b.dateSubmitted);
      } else if (col === "Invoice Date") {
        aVal = new Date(a.invoiceDate);
        bVal = new Date(b.invoiceDate);
      } else if (col === "Company Name") {
        aVal = (a.companyName || "").toLowerCase();
        bVal = (b.companyName || "").toLowerCase();
      } else if (col === "Invoice Number") {
        aVal = parseInt(a.invoiceNumber, 10);
        bVal = parseInt(b.invoiceNumber, 10);
      } else if (monetaryColumns.some((m) => m.id === col)) {
        const sumA = Array.isArray(a[col])
          ? a[col].reduce((s, v) => s + Number(v), 0)
          : a[col] || 0;
        const sumB = Array.isArray(b[col])
          ? b[col].reduce((s, v) => s + Number(v), 0)
          : b[col] || 0;
        aVal = sumA;
        bVal = sumB;
      } else {
        aVal = a[col];
        bVal = b[col];
      }
      if (aVal < bVal) return sortConfig.direction === "asc" ? -1 : 1;
      if (aVal > bVal) return sortConfig.direction === "asc" ? 1 : -1;
      return 0;
    });
  };

  // Render table header with two rows:
  // Top row: leaving fixed columns blank then account numbers (bankAccountNum) for each category.
  // Bottom row: fixed column headers then monetary category names.
  const renderHeader = () => {
    if (!data || monetaryColumns.length === 0) return null;
    const fixed = [
      "Month/Year",
      "Location",
      "Date Submitted",
      "Invoice Date",
      "Company Name",
      "Invoice Number",
    ];
    return (
      <thead>
        {/* First row - Account Numbers */}
        <tr>
          {isMonthLocked() ? (
            <th
              colSpan="5"
              style={{
                backgroundColor: "#fff3cd",
                border: "1px solid #ffeaa7",
                padding: "4px",
                textAlign: "center",
                fontWeight: "bold",
                color: "#856404",
                fontSize: "12px",
              }}
            >
              🔒 Month Locked - No Edits
            </th>
          ) : (
            <th colSpan="5"></th>
          )}
          <th
            className="tableHeader"
            style={{
              textAlign: "center", // Changed from right to center
              borderRight: "none",
            }}
          >
            Account Number
          </th>
          {monetaryColumns.map((col) => (
            <th key={col.id} className="tableHeader accountHeader">
              #{col.bankAccountNum}
            </th>
          ))}
        </tr>
        {/* Second row - Column Headers */}
        <tr>
          {fixed.map((name) => (
            <th
              key={name}
              className="tableHeader"
              onClick={() => handleHeaderClick(name)}
            >
              {name}
              {sortConfig.column === name &&
                (sortConfig.direction === "asc" ? " ▲" : " ▼")}
            </th>
          ))}
          {monetaryColumns.map((col) => (
            <th
              key={col.id}
              className="tableHeader categoryHeader"
              onClick={() => handleHeaderClick(col.id)}
            >
              {col.id}
              {sortConfig.column === col.id &&
                (sortConfig.direction === "asc" ? " ▲" : " ▼")}
            </th>
          ))}
        </tr>
      </thead>
    );
  };

  // Render invoice rows using the dynamically pulled monetary columns.
  const renderInvoiceRows = () => {
    if (!data) {
      return (
        <tr>
          <td colSpan={monetaryColumns.length + 6}>
            {selectedStore ? "No invoices found." : "Please select a store."}
          </td>
        </tr>
      );
    }

    const filtered = filterInvoices(data.invoices);
    const sorted = sortInvoices(filtered);

    // Debug logging
    console.log("Debug - Invoice filtering:", {
      totalInvoices: data.invoices.length,
      filteredInvoices: filtered.length,
      selectedMonth,
      selectedYear,
      invoices: data.invoices.map((inv) => ({
        id: inv.id,
        targetMonth: inv.targetMonth,
        targetYear: inv.targetYear,
        dateSubmitted: inv.dateSubmitted,
        companyName: inv.companyName,
      })),
    });

    return sorted.map((inv, i) => {
      const canEdit = isCurrentMonth(inv.invoiceDate) && !inv.locked;
      const isLocked = inv.locked === true; // Explicitly check for true

      return (
        <tr
          key={i}
          className={`invoice-row ${isLocked ? "locked-row" : "unlocked-row"}`}
          onClick={() => handleRowClick(inv)}
        >
          <td className="tableCell">
            {inv.targetMonth && inv.targetYear
              ? `${inv.targetMonth}/${inv.targetYear}`
              : `${new Date(inv.dateSubmitted).getMonth() + 1}/${new Date(
                  inv.dateSubmitted
                ).getFullYear()} (legacy)`}
          </td>
          <td className="tableCell">{inv.storeID}</td>
          <td className="tableCell dateCell">
            {new Date(inv.dateSubmitted).toLocaleDateString("en-US")}
          </td>
          <td className="tableCell dateCell">
            {new Date(inv.invoiceDate).toLocaleDateString("en-US")}
          </td>
          <td className="tableCell">{inv.companyName}</td>
          <td className="tableCell invoiceNumberCell">{inv.invoiceNumber}</td>

          {monetaryColumns.map((col, j) => {
            const categoryName = col.id; // Use col.id instead of col.name
            const amount = getCategoryValue(inv, categoryName);

            return (
              <td key={j} className="tableCell categoryCell">
                {amount !== 0 && !isNaN(amount)
                  ? amount.toLocaleString("en-US", {
                      style: "currency",
                      currency: "USD",
                      minimumFractionDigits: 0,
                      maximumFractionDigits: 0,
                    })
                  : ""}
              </td>
            );
          })}

          <td className="tableCell">
            {(canEdit || userRole === "Supervisor" || userRole === "Admin") &&
              !isInvoiceMonthLocked(
                inv.targetMonth || new Date(inv.dateSubmitted).getMonth() + 1,
                inv.targetYear || new Date(inv.dateSubmitted).getFullYear()
              ) && (
                <>
                  <button
                    className="edit-button"
                    onClick={(e) => {
                      e.stopPropagation();
                      handleEdit(inv);
                    }}
                  >
                    ✏️ Edit
                  </button>
                  <button
                    className="delete-button"
                    onClick={(e) => {
                      e.stopPropagation();
                      handleDelete(inv);
                    }}
                  >
                    🗑️ Delete
                  </button>
                  <button
                    className={`lock-toggle-button ${
                      isLocked ? "locked" : "unlocked"
                    }`}
                    onClick={(e) => {
                      e.stopPropagation();
                      console.log(
                        "Invoice lock status:",
                        inv.locked,
                        "isLocked:",
                        isLocked
                      );
                      if (isLocked) {
                        console.log("Unlocking invoice:", inv.id);
                        unlockInvoice(inv.id);
                      } else {
                        console.log("Locking invoice:", inv.id);
                        lockInvoice(inv.id);
                      }
                    }}
                  >
                    {isLocked ? "🔓 Unlock" : "🔒 Lock"}
                  </button>
                </>
              )}
          </td>
        </tr>
      );
    });
  };

  //   return sorted.map((inv, i) => (
  //     <tr key={i} className="invoice-row" onClick={() => handleRowClick(inv)}>
  //       <td className="tableCell">{inv.storeID}</td>
  //       <td className="tableCell dateCell">
  //         {new Date(inv.dateSubmitted).toLocaleDateString("en-US")}
  //       </td>
  //       <td className="tableCell dateCell">
  //         {new Date(inv.invoiceDate).toLocaleDateString("en-US")}
  //       </td>
  //       <td className="tableCell">{inv.companyName}</td>
  //       <td className="tableCell invoiceNumberCell">{inv.invoiceNumber}</td>
  //       {monetaryColumns.map((col, j) => {
  //         // Use the document ID instead of name to find matching category
  //         const categoryId = col.id;
  //         const amount = getCategoryValue(inv, categoryId);

  //         return (
  //           <td key={j} className="tableCell categoryCell">
  //             {amount !== 0 && !isNaN(amount)
  //               ? amount.toLocaleString("en-US", {
  //                   style: "currency",
  //                   currency: "USD",
  //                   minimumFractionDigits: 0,
  //                   maximumFractionDigits: 0,
  //                 })
  //               : ""}
  //           </td>
  //         );
  //       })}
  //     </tr>
  //   ));
  // };

  // Render summary rows
  const renderSummaryRows = () => {
    if (!data) return null;
    const { total, budget } = data;
    const makeRow = (label, values, styleFn) => (
      <tr className="summaryRow">
        <td
          colSpan={6}
          className="tableCell"
          style={{ textAlign: "center", fontWeight: "bold" }}
        >
          {label}
        </td>
        {monetaryColumns.map((col, i) => {
          const val = Math.round(values[col.id] || 0);
          // For Budget and Difference rows, hide excluded categories (show blank)
          if (
            (label === "BUDGET" || label === "Difference") &&
            EXCLUDED_BUDGET_CATS.has(col.id)
          ) {
            return (
              <td key={i} className="tableCell summaryCell" style={{}}></td>
            );
          }
          return (
            <td key={i} className="tableCell summaryCell" style={styleFn(val)}>
              {val.toLocaleString("en-US", {
                style: "currency",
                currency: "USD",
                minimumFractionDigits: 0,
                maximumFractionDigits: 0,
              })}
            </td>
          );
        })}
      </tr>
    );

    return (
      <>
        {makeRow("TOTAL", total, () => ({ fontWeight: "bold", color: "#000" }))}
        {makeRow("BUDGET", budget, () => ({ fontWeight: "bold" }))}
        {makeRow(
          "Difference",
          monetaryColumns.reduce((acc, col) => {
            // Note: using col.id consistently
            acc[col.id] = (budget[col.id] || 0) - (total[col.id] || 0);
            return acc;
          }, {}),
          (val) => ({ fontWeight: "bold", color: val >= 0 ? "green" : "red" })
        )}
      </>
    );
  };

  // Invoice detail dialog
  const InvoiceDialog = () => (
    <Dialog
      open={invoiceDialogOpen}
      onClose={() => setInvoiceDialogOpen(false)}
      maxWidth="lg"
    >
      <DialogTitle>
        Invoice {selectedInvoice?.invoiceNumber}
        <IconButton
          onClick={() => setInvoiceDialogOpen(false)}
          style={{ position: "absolute", right: 8, top: 8 }}
        >
          <Close />
        </IconButton>
      </DialogTitle>
      <DialogContent>
        {invoiceImage ? (
          <img src={invoiceImage} alt="Invoice" style={{ width: "100%" }} />
        ) : (
          <p>No image available</p>
        )}
      </DialogContent>
      <DialogActions>
        <Button onClick={handleExportInvoicePDF} color="primary">
          Export as PDF
        </Button>
        <Button onClick={() => setInvoiceDialogOpen(false)} color="secondary">
          Close
        </Button>
      </DialogActions>
    </Dialog>
  );
  const formRef = useRef(null); // place this at the top of your component

  const EditDialog = React.memo(() => (
    <Dialog
      open={editDialogOpen}
      onClose={() => setEditDialogOpen(false)}
      maxWidth="sm"
      fullWidth
    >
      <DialogTitle>Edit Invoice</DialogTitle>
      <DialogContent dividers>
        {editInvoiceData && (
          <form
            ref={formRef}
            style={{ display: "flex", flexDirection: "column", gap: "1rem" }}
          >
            <input
              name="companyName"
              type="text"
              placeholder="Company Name"
              defaultValue={editInvoiceData.companyName}
            />
            <input
              name="invoiceNumber"
              type="text"
              placeholder="Invoice Number"
              defaultValue={editInvoiceData.invoiceNumber}
            />
            <div>
              <label>Target Month/Year (for grouping):</label>
              <div style={{ display: "flex", gap: "10px", marginTop: "5px" }}>
                <select
                  name="targetMonth"
                  defaultValue={
                    editInvoiceData.targetMonth ||
                    new Date(editInvoiceData.dateSubmitted).getMonth() + 1
                  }
                >
                  <option value="1">January</option>
                  <option value="2">February</option>
                  <option value="3">March</option>
                  <option value="4">April</option>
                  <option value="5">May</option>
                  <option value="6">June</option>
                  <option value="7">July</option>
                  <option value="8">August</option>
                  <option value="9">September</option>
                  <option value="10">October</option>
                  <option value="11">November</option>
                  <option value="12">December</option>
                </select>
                <select
                  name="targetYear"
                  defaultValue={
                    editInvoiceData.targetYear ||
                    new Date(editInvoiceData.dateSubmitted).getFullYear()
                  }
                >
                  <option value="2023">2023</option>
                  <option value="2024">2024</option>
                  <option value="2025">2025</option>
                  <option value="2026">2026</option>
                </select>
              </div>
            </div>
            {Object.entries(editInvoiceData.categories).map(([key, value]) => (
              <div key={key}>
                <label>{key}</label>
                <input name={key} type="number" defaultValue={value[0]} />
              </div>
            ))}
          </form>
        )}
      </DialogContent>
      <DialogActions>
        <Button onClick={() => setEditDialogOpen(false)} color="secondary">
          Cancel
        </Button>
        <Button
          onClick={() => {
            if (formRef.current) {
              const formData = new FormData(formRef.current);
              const updated = {
                ...editInvoiceData,
                companyName: formData.get("companyName"),
                invoiceNumber: formData.get("invoiceNumber"),
                targetMonth: Number(formData.get("targetMonth")),
                targetYear: Number(formData.get("targetYear")),
                categories: Object.fromEntries(
                  Object.entries(editInvoiceData.categories).map(([key]) => [
                    key,
                    [Number(formData.get(key)) || 0],
                  ])
                ),
              };
              setEditInvoiceData(updated);
              submitEdit(updated);
            }
          }}
          color="primary"
        >
          Save Changes
        </Button>
      </DialogActions>
    </Dialog>
  ));

  // Export choice dialog
  const ExportDialog = () => (
    <Dialog open={exportDialogOpen} onClose={() => setExportDialogOpen(false)}>
      <DialogTitle>Export Invoices</DialogTitle>
      <DialogActions>
        <Button onClick={handleExportExcel} color="secondary">
          Export as Excel
        </Button>
        <Button onClick={handleExportPDF} color="primary">
          Export as PDF
        </Button>
      </DialogActions>
    </Dialog>
  );

  // Month and year filters
  const months = [
    { value: "", label: "All Months" },
    { value: "1", label: "January" },
    { value: "2", label: "February" },
    { value: "3", label: "March" },
    { value: "4", label: "April" },
    { value: "5", label: "May" },
    { value: "6", label: "June" },
    { value: "7", label: "July" },
    { value: "8", label: "August" },
    { value: "9", label: "September" },
    { value: "10", label: "October" },
    { value: "11", label: "November" },
    { value: "12", label: "December" },
  ];
  const years = [
    { value: "", label: "All Years" },
    { value: "2023", label: "2023" },
    { value: "2024", label: "2024" },
    { value: "2025", label: "2025" },
  ];

  return (
    <Container maxWidth={false} disableGutters sx={{ mt: 2, px: 2 }}>
      <div className="topBar">
        <h1 className="Header">Invoice Log</h1>
        <div className="topBarControls">
          <div className="filterDropdowns">
            <Select
              value={selectedMonth}
              onChange={(e) => setSelectedMonth(e.target.value)}
              sx={{ minWidth: 150, marginRight: 2 }}
            >
              {months.map((m) => {
                if (m.value === "") {
                  return (
                    <MenuItem key={m.value} value={m.value}>
                      {m.label}
                    </MenuItem>
                  );
                }
                const monthNames = [
                  "",
                  "January",
                  "February",
                  "March",
                  "April",
                  "May",
                  "June",
                  "July",
                  "August",
                  "September",
                  "October",
                  "November",
                  "December",
                ];
                const monthName = monthNames[parseInt(m.value)];
                const isLocked = MonthLockService.isMonthLocked(
                  monthName,
                  selectedYear,
                  lockedMonths
                );
                return (
                  <MenuItem key={m.value} value={m.value}>
                    <Box display="flex" alignItems="center" gap={1}>
                      {isLocked && (
                        <LockIcon
                          sx={{ fontSize: 16, color: "warning.main" }}
                        />
                      )}
                      {m.label}
                    </Box>
                  </MenuItem>
                );
              })}
            </Select>
            <Select
              value={selectedYear}
              onChange={(e) => setSelectedYear(e.target.value)}
              sx={{ minWidth: 120 }}
            >
              {years.map((y) => (
                <MenuItem key={y.value} value={y.value}>
                  {y.label}
                </MenuItem>
              ))}
            </Select>
            <Button
              variant="contained"
              color="primary"
              startIcon={<GetApp />}
              onClick={() => setExportDialogOpen(true)}
            >
              Export
            </Button>
            <Button
              variant="contained"
              style={{
                backgroundColor: "#ff5252",
                color: "white",
                fontWeight: "bold",
                fontSize: "12px",
                padding: "2%",
                borderRadius: "8px",
                width: "auto",
                minWidth: "150px",
                textTransform: "none",
                boxShadow: "0px 4px 10px rgba(0, 0, 0, 0.2)",
              }}
              onClick={() => {
                setShowRecentlyDeleted(true);
                fetchRecentlyDeleted();
                // Handle open modal or navigate to Recently Deleted
                console.log("Open Recently Deleted Modal");
              }}
            >
              Recently Deleted
            </Button>
          </div>
        </div>
      </div>

      {activeSearchColumn && (
        <div className="searchBox">
          <label>
            Search{" "}
            {activeSearchColumn === "companyName"
              ? "Company Name"
              : "Invoice Number"}
            :
          </label>
          <input
            type="text"
            value={searchQuery}
            onChange={(e) => setSearchQuery(e.target.value)}
          />
          <button
            onClick={() => {
              setActiveSearchColumn(null);
              setSearchQuery("");
            }}
          >
            Clear
          </button>
        </div>
      )}

      <div className="contentWrapper">
        <table className="customTable">
          <colgroup>
            <col style={{ width: "80px" }} />
            <col style={{ width: "80px" }} />
            <col style={{ width: "110px" }} />
            <col style={{ width: "110px" }} />
            <col />
            <col />
            {monetaryColumns.map((_, i) => (
              <col key={i} />
            ))}
          </colgroup>
          {renderHeader()}
          <tbody>
            {renderInvoiceRows()}
            {renderSummaryRows()}
          </tbody>
        </table>
      </div>

      <ExportDialog />
      <InvoiceDialog />
      <EditDialog />
      {showRecentlyDeleted && (
        <div
          style={{
            position: "fixed",
            top: 0,
            left: 0,
            right: 0,
            bottom: 0,
            backgroundColor: "rgba(0,0,0,0.5)",
            zIndex: 9999,
            display: "flex",
            justifyContent: "center",
            alignItems: "center",
          }}
        >
          <div
            style={{
              background: "white",
              padding: "30px",
              borderRadius: "10px",
              minWidth: "300px",
              textAlign: "center",
              position: "relative",
            }}
          >
            <h2>Recently Deleted</h2>
            {recentlyDeleted.length === 0 ? (
              <p>No recently deleted invoices.</p>
            ) : (
              <div style={{ maxHeight: "300px", overflowY: "auto" }}>
                {recentlyDeleted.map((inv) => (
                  <div
                    key={inv.id}
                    style={{
                      padding: "10px",
                      borderBottom: "1px solid #ddd",
                      textAlign: "left",
                    }}
                  >
                    <strong>{inv.companyName || "Unnamed Invoice"}</strong>
                    <div style={{ fontSize: "0.8rem", color: "gray" }}>
                      {inv.invoiceNumber ? `Invoice #${inv.invoiceNumber}` : ""}
                    </div>
                    <div style={{ marginTop: "5px" }}>
                      <Button
                        variant="outlined"
                        style={{ marginRight: "10px", fontSize: "10px" }}
                        onClick={() => handleRestore(inv)}
                      >
                        Restore
                      </Button>
                      <Button
                        variant="outlined"
                        color="error"
                        style={{ fontSize: "10px" }}
                        onClick={() => handlePermanentDelete(inv)}
                      >
                        Delete Permanently
                      </Button>
                    </div>
                  </div>
                ))}
              </div>
            )}
            <p>Invoices here will be deleted after 14 days (Not yet working)</p>
            {/* Later you can map the deleted invoices here */}
            <Button
              variant="contained"
              style={{
                marginTop: "20px",
                backgroundColor: "#6A39FE",
                color: "white",
              }}
              onClick={() => setShowRecentlyDeleted(false)}
            >
              Close
            </Button>
          </div>
        </div>
      )}
    </Container>
  );
};

export default InvoiceLogs;<|MERGE_RESOLUTION|>--- conflicted
+++ resolved
@@ -168,96 +168,97 @@
       const res = await fetch(`${API_URL}/notifications/send`, {
         method: "POST",
         headers: {
-          "Authorization": `Bearer ${token}`,
+          Authorization: `Bearer ${token}`,
           "Content-Type": "application/json",
         },
         body: JSON.stringify({ event, context }),
       });
 
       const data = await res.json();
-      if (!res.ok) throw new Error(data.detail || "Failed to send notification");
+      if (!res.ok)
+        throw new Error(data.detail || "Failed to send notification");
 
       console.log("✅ Notification sent:", data.message);
     } catch (err) {
       console.error("Error sending notification:", err);
     }
   }
-//   async function sendEditInvoiceNotifications(editorUser, invoiceNumber, companyName) {
-//   try {
-//     const settingsRef = doc(db, "settings", "notifications");
-//     const settingsSnap = await getDoc(settingsRef);
-
-//     if (!settingsSnap.exists()) {
-//       console.error("No notification settings found.");
-//       return;
-//     }
-
-//     const notifSettings = settingsSnap.data();
-//     const editSetting = notifSettings["Invoice Edit"];
-
-//     if (!editSetting?.enabled) return;
-
-//     const roles = editSetting.roles || [];
-
-//     const q = query(collection(db, "users"), where("role", "in", roles));
-//     const snapshot = await getDocs(q);
-
-//     for (const userDoc of snapshot.docs) {
-//       const userData = userDoc.data();
-//       await addDoc(collection(db, "notifications"), {
-//         title: "Invoice Edited",
-//         message: `${editorUser.firstName || "Someone"} edited invoice #${invoiceNumber} for ${companyName}.`,
-//         type: "invoice_edit",
-//         toEmail: userData.email,
-//         createdAt: new Date(),
-//         read: false
-//       });
-//     }
-
-//     console.log(`Invoice Edit notifications sent to roles: ${roles.join(", ")}`);
-//   } catch (err) {
-//     console.error("Error sending edit invoice notifications:", err);
-//   }
-// }
-
-// async function sendDeleteInvoiceNotifications(invoice, deleterUser) {
-//   try {
-//     const settingsRef = doc(db, "settings", "notifications");
-//     const settingsSnap = await getDoc(settingsRef);
-//     const notifSettings = settingsSnap.exists() ? settingsSnap.data() : {};
-//     const deleteSetting = notifSettings["Invoice Deletion"];
-
-//     if (!deleteSetting || !deleteSetting.enabled) {
-//       console.log("Invoice Deletion notifications disabled or not found");
-//       return;
-//     }
-
-//     const roles = deleteSetting.roles || [];
-//     if (roles.length === 0) {
-//       console.log("No roles set for Invoice Deletion notifications");
-//       return;
-//     }
-
-//     const usersQuery = query(collection(db, "users"), where("role", "in", roles));
-//     const usersSnapshot = await getDocs(usersQuery);
-
-//     for (const userDoc of usersSnapshot.docs) {
-//       const userData = userDoc.data();
-//       await addDoc(collection(db, "notifications"), {
-//         title: "Invoice Deleted",
-//         message: `${deleterUser.firstName || "Someone"} deleted invoice #${invoice.invoiceNumber || ""} from ${invoice.companyName || "a company"}.`,
-//         type: "invoice_deleted",
-//         toEmail: userData.email,
-//         createdAt: new Date(),
-//         read: false,
-//       });
-//     }
-
-//     console.log("Invoice Deletion notifications sent successfully.");
-//   } catch (err) {
-//     console.error("Error sending delete invoice notifications:", err);
-//   }
-// }
+  //   async function sendEditInvoiceNotifications(editorUser, invoiceNumber, companyName) {
+  //   try {
+  //     const settingsRef = doc(db, "settings", "notifications");
+  //     const settingsSnap = await getDoc(settingsRef);
+
+  //     if (!settingsSnap.exists()) {
+  //       console.error("No notification settings found.");
+  //       return;
+  //     }
+
+  //     const notifSettings = settingsSnap.data();
+  //     const editSetting = notifSettings["Invoice Edit"];
+
+  //     if (!editSetting?.enabled) return;
+
+  //     const roles = editSetting.roles || [];
+
+  //     const q = query(collection(db, "users"), where("role", "in", roles));
+  //     const snapshot = await getDocs(q);
+
+  //     for (const userDoc of snapshot.docs) {
+  //       const userData = userDoc.data();
+  //       await addDoc(collection(db, "notifications"), {
+  //         title: "Invoice Edited",
+  //         message: `${editorUser.firstName || "Someone"} edited invoice #${invoiceNumber} for ${companyName}.`,
+  //         type: "invoice_edit",
+  //         toEmail: userData.email,
+  //         createdAt: new Date(),
+  //         read: false
+  //       });
+  //     }
+
+  //     console.log(`Invoice Edit notifications sent to roles: ${roles.join(", ")}`);
+  //   } catch (err) {
+  //     console.error("Error sending edit invoice notifications:", err);
+  //   }
+  // }
+
+  // async function sendDeleteInvoiceNotifications(invoice, deleterUser) {
+  //   try {
+  //     const settingsRef = doc(db, "settings", "notifications");
+  //     const settingsSnap = await getDoc(settingsRef);
+  //     const notifSettings = settingsSnap.exists() ? settingsSnap.data() : {};
+  //     const deleteSetting = notifSettings["Invoice Deletion"];
+
+  //     if (!deleteSetting || !deleteSetting.enabled) {
+  //       console.log("Invoice Deletion notifications disabled or not found");
+  //       return;
+  //     }
+
+  //     const roles = deleteSetting.roles || [];
+  //     if (roles.length === 0) {
+  //       console.log("No roles set for Invoice Deletion notifications");
+  //       return;
+  //     }
+
+  //     const usersQuery = query(collection(db, "users"), where("role", "in", roles));
+  //     const usersSnapshot = await getDocs(usersQuery);
+
+  //     for (const userDoc of usersSnapshot.docs) {
+  //       const userData = userDoc.data();
+  //       await addDoc(collection(db, "notifications"), {
+  //         title: "Invoice Deleted",
+  //         message: `${deleterUser.firstName || "Someone"} deleted invoice #${invoice.invoiceNumber || ""} from ${invoice.companyName || "a company"}.`,
+  //         type: "invoice_deleted",
+  //         toEmail: userData.email,
+  //         createdAt: new Date(),
+  //         read: false,
+  //       });
+  //     }
+
+  //     console.log("Invoice Deletion notifications sent successfully.");
+  //   } catch (err) {
+  //     console.error("Error sending delete invoice notifications:", err);
+  //   }
+  // }
 
   //this function makes sure we can only edit/delete the current month in the invoice.
   const isCurrentMonth = (dateStr) => {
@@ -307,10 +308,6 @@
       }
 
       alert("Invoice moved to Recently Deleted.");
-<<<<<<< HEAD
-
-      // 4. Refresh invoices on the page
-=======
       const auth = getAuth();
       const currentUser = auth.currentUser;
       const deleterUser = currentUser
@@ -318,12 +315,11 @@
         : { firstName: "Someone" };
 
       await sendNotification("Invoice Deletion", {
-      firstName: deleterUser.firstName,
-      invoiceNumber: invoice.invoiceNumber,
-      companyName: invoice.companyName,
-    });
-      // 3. Refresh invoices on the page
->>>>>>> 01c755ee
+        firstName: deleterUser.firstName,
+        invoiceNumber: invoice.invoiceNumber,
+        companyName: invoice.companyName,
+      });
+      // 4. Refresh invoices on the page
       setData((prev) => ({
         ...prev,
         invoices: prev.invoices.filter((inv) => inv.id !== invoice.id),
@@ -426,23 +422,21 @@
       const editorUser = auth.currentUser || { firstName: "User" };
       const token = await editorUser?.getIdToken();
       await fetch("http://localhost:5140/api/pac/notifications/send", {
-      method: "POST",
-      headers: {
-        "Authorization": `Bearer ${token}`,
-        "Content-Type": "application/json",
-      },
-      body: JSON.stringify({
-        event: "Invoice Edit",
-        context: {
-          firstName: editorUser?.displayName?.split(" ")[0] || "Someone",
-          invoiceNumber: updatedInvoice.invoiceNumber,
-          companyName: updatedInvoice.companyName,
+        method: "POST",
+        headers: {
+          Authorization: `Bearer ${token}`,
+          "Content-Type": "application/json",
         },
-      }),
-    });
-
-
-      
+        body: JSON.stringify({
+          event: "Invoice Edit",
+          context: {
+            firstName: editorUser?.displayName?.split(" ")[0] || "Someone",
+            invoiceNumber: updatedInvoice.invoiceNumber,
+            companyName: updatedInvoice.companyName,
+          },
+        }),
+      });
+
       alert("Invoice updated successfully!");
       setEditDialogOpen(false);
       fetchInvoices(); // refresh from Firestore
