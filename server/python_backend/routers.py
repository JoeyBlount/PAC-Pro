"""
FastAPI routers for PAC calculations
"""
from typing import Dict, Any
from datetime import datetime
import json

<<<<<<< HEAD
from fastapi import APIRouter, HTTPException, Depends, UploadFile, File, Form, Query
=======
from fastapi import APIRouter, HTTPException, Depends, UploadFile, File, Form
from pydantic import BaseModel
>>>>>>> 605f9eba
from models import PacCalculationResult, PacInputData
from services.pac_calculation_service import PacCalculationService
from services.data_ingestion_service import DataIngestionService
from services.account_mapping_service import AccountMappingService
from services.invoice_reader import InvoiceReader
from services.invoice_submit import InvoiceSubmitService
from services.user_management_service import UserManagementService
import logging


# ---------------------------
# Main API router (/api/pac)
# ---------------------------
router = APIRouter(prefix="/api/pac", tags=["PAC"])
logger = logging.getLogger(__name__)


# ---- Dependencies ----
def get_pac_calculation_service() -> PacCalculationService:
    data_ingestion_service = DataIngestionService()
    account_mapping_service = AccountMappingService()
    return PacCalculationService(data_ingestion_service, account_mapping_service)


def get_invoice_reader() -> InvoiceReader:
    """
    Lazily construct the InvoiceReader so the app can start
    even if OPENAI_API_KEY isn't set yet. You'll only need it
    when the invoice endpoint is called.
    """
    return InvoiceReader()


def get_invoice_submit_service() -> InvoiceSubmitService:
    """
    Get the invoice submission service instance.
    """
    return InvoiceSubmitService()


def get_user_management_service() -> UserManagementService:
    """
    Get the user management service instance.
    """
    return UserManagementService()


# ---- Helpers ----
def is_valid_year_month(year_month: str) -> bool:
    """Validate yearMonth format (YYYYMM)"""
    if not year_month or len(year_month) != 6:
        return False
    try:
        parsed = int(year_month)
        year = parsed // 100
        month = parsed % 100
        return 2000 <= year <= 2100 and 1 <= month <= 12
    except ValueError:
        return False


# ---- User Management Routes ----
@router.get("/userManagement/fetch")
async def fetch_users(
    user_service: UserManagementService = Depends(get_user_management_service),
) -> Dict[str, Any]:
    """
    Fetch all users from the 'users' collection in Firestore.
    """
    if not user_service.is_available():
        raise HTTPException(
            status_code=503, 
            detail="User management service not available - Firebase not initialized"
        )
    
    try:
        users = await user_service.fetch_users()
        return {"users": users, "count": len(users)}
    except Exception as e:
        logger.error(f"Error fetching users: {e}")
        raise HTTPException(status_code=500, detail=f"Failed to fetch users: {str(e)}")


@router.post("/userManagement/add")
async def add_user(
    user_data: Dict[str, Any],
    user_service: UserManagementService = Depends(get_user_management_service),
) -> Dict[str, Any]:
    """
    Add a new user to the 'users' collection in Firestore.
    """
    if not user_service.is_available():
        raise HTTPException(
            status_code=503, 
            detail="User management service not available - Firebase not initialized"
        )
    
    try:
        # Validate required fields
        required_fields = ["firstName", "lastName", "email", "role"]
        for field in required_fields:
            if not user_data.get(field):
                raise HTTPException(
                    status_code=400, 
                    detail=f"Missing required field: {field}"
                )
        
        # Add timestamp and accept state
        user_data["createdAt"] = datetime.now().isoformat()
        user_data["acceptState"] = False
        
        result = await user_service.add_user(user_data)
        return {"success": True, "message": "User added successfully", "user": result}
    except HTTPException:
        raise
    except Exception as e:
        logger.error(f"Error adding user: {e}")
        raise HTTPException(status_code=500, detail=f"Failed to add user: {str(e)}")


@router.put("/userManagement/edit")
async def edit_user(
    user_email: str = Query(..., description="Email of the user to edit"),
    user_data: Dict[str, Any] = None,
    user_service: UserManagementService = Depends(get_user_management_service),
) -> Dict[str, Any]:
    """
    Edit a user in the 'users' collection in Firestore.
    """
    if not user_service.is_available():
        raise HTTPException(
            status_code=503, 
            detail="User management service not available - Firebase not initialized"
        )
    
    try:
        if not user_email:
            raise HTTPException(status_code=400, detail="User email is required")
        
        result = await user_service.edit_user(user_email, user_data)
        return {"success": True, "message": "User updated successfully"}
    except HTTPException:
        raise
    except Exception as e:
        logger.error(f"Error editing user: {e}")
        raise HTTPException(status_code=500, detail=f"Failed to edit user: {str(e)}")


@router.delete("/userManagement/delete")
async def delete_user(
    user_email: str = Query(..., description="Email of the user to delete"),
    user_service: UserManagementService = Depends(get_user_management_service),
) -> Dict[str, Any]:
    """
    Delete a user from the 'users' collection in Firestore.
    """
    if not user_service.is_available():
        raise HTTPException(
            status_code=503, 
            detail="User management service not available - Firebase not initialized"
        )
    
    try:
        if not user_email:
            raise HTTPException(status_code=400, detail="User email is required")
        
        result = await user_service.delete_user(user_email)
        return {"success": True, "message": "User deleted successfully"}
    except HTTPException:
        raise
    except Exception as e:
        logger.error(f"Error deleting user: {e}")
        raise HTTPException(status_code=500, detail=f"Failed to delete user: {str(e)}")


# ---- PAC Routes ----
@router.get("/{entity_id}/{year_month}", response_model=PacCalculationResult)
async def get_pac_calculations(
    entity_id: str,
    year_month: str,
    pac_service: PacCalculationService = Depends(get_pac_calculation_service),
) -> PacCalculationResult:
    """
    Get PAC calculations for a specific store and month (YYYYMM).
    """
    if not is_valid_year_month(year_month):
        raise HTTPException(
            status_code=400,
            detail="Invalid yearMonth format. Expected YYYYMM (e.g., 202501)",
        )
    try:
        return await pac_service.calculate_pac_async(entity_id, year_month)
    except Exception as ex:
        raise HTTPException(status_code=500, detail=f"Error calculating PAC: {str(ex)}")


@router.get("/{entity_id}/{year_month}/input", response_model=PacInputData)
async def get_pac_input_data(
    entity_id: str,
    year_month: str,
    pac_service: PacCalculationService = Depends(get_pac_calculation_service),
) -> PacInputData:
    """
    Get PAC input data used for calculations for a specific store and month (YYYYMM).
    """
    if not is_valid_year_month(year_month):
        raise HTTPException(
            status_code=400,
            detail="Invalid yearMonth format. Expected YYYYMM (e.g., 202501)",
        )
    try:
        return await pac_service.get_input_data_async(entity_id, year_month)
    except Exception as ex:
        raise HTTPException(
            status_code=500, detail=f"Error retrieving PAC input data: {str(ex)}"
        )


@router.get("/health")
async def health_check() -> Dict[str, str]:
    """Health check endpoint"""
    return {"status": "healthy", "service": "PAC Calculation API"}


# ---- Invoice OCR Route (under /api/pac) ----
@router.post("/invoice/read")
async def read_invoice(
    image: UploadFile = File(...),
    reader: InvoiceReader = Depends(get_invoice_reader),
) -> Dict[str, Any]:
    """
    Read invoice image using OpenAI Vision API via the InvoiceReader service.
    """
    logger.info("📥 Received invoice image for reading")

    if not image:
        raise HTTPException(status_code=400, detail="No image uploaded.")

    contents = await image.read()
    await image.close()
    if not contents or len(contents) == 0:
        raise HTTPException(status_code=400, detail="Empty image upload.")

    try:
        result = await reader.read_bytes(contents, image.filename)
        logger.info("✅ Invoice parsed successfully")
        return result
    except ValueError as e:
        logger.error(f"❌ JSON parse error: {e}")
        raise HTTPException(status_code=400, detail=str(e))
    except RuntimeError as e:
        logger.error(f"❌ OpenAI error: {e}")
        raise HTTPException(status_code=502, detail=str(e))
    except Exception as e:
        logger.error(f"❌ Unexpected error: {e}")
        raise HTTPException(
            status_code=500, detail=f"Error processing invoice: {str(e)}"
        )


@router.post("/invoices/submit")
async def submit_invoice(
    image: UploadFile = File(...),
    invoice_number: str = Form(...),
    company_name: str = Form(...),
    invoice_day: int = Form(...),
    invoice_month: int = Form(...),
    invoice_year: int = Form(...),
    store_id: str = Form(...),
    user_email: str = Form(...),
    categories: str = Form(...),  # JSON string of categories
    submit_service: InvoiceSubmitService = Depends(get_invoice_submit_service),
) -> Dict[str, Any]:
    """
    Submit invoice data and image to Firebase.
    """
    logger.info("Received invoice submission request")
    
    if not image:
        raise HTTPException(status_code=400, detail="No image uploaded.")
    
    if not submit_service.is_available():
        raise HTTPException(
            status_code=503, 
            detail="Invoice submission service not available - Firebase not initialized"
        )
    
    # Read image data
    contents = await image.read()
    await image.close()
    if not contents or len(contents) == 0:
        raise HTTPException(status_code=400, detail="Empty image upload.")
    
    try:
        # Validate required fields
        validation_errors = []
        
        if not invoice_number:
            validation_errors.append("Invoice number is required")
        if not company_name:
            validation_errors.append("Company name is required")
        if not invoice_day or not invoice_month or not invoice_year:
            validation_errors.append("Invoice date (day, month, year) is required")
        if not store_id:
            validation_errors.append("Store ID is required")
        if not user_email:
            validation_errors.append("User email is required")
        if not categories:
            validation_errors.append("Categories are required")
        
        if validation_errors:
            raise HTTPException(
                status_code=400, 
                detail=f"Missing required fields: {', '.join(validation_errors)}"
            )
        
        # Parse categories
        try:
            categories_dict = json.loads(categories)
        except json.JSONDecodeError:
            raise HTTPException(status_code=400, detail="Invalid categories format")
        
        # Validate date
        try:
            invoice_date = f"{invoice_month:02d}/{invoice_day:02d}/{invoice_year}"
            # Test if the date is valid
            datetime.strptime(invoice_date, "%m/%d/%Y")
        except ValueError:
            raise HTTPException(status_code=400, detail="Invalid date format")
        
        # Prepare invoice data
        invoice_data = {
            'invoiceNumber': invoice_number,
            'companyName': company_name,
            'invoiceDate': invoice_date,
            'storeID': store_id,
            'user_email': user_email,
            'categories': categories_dict,
            'dateSubmitted': datetime.now().strftime("%m/%d/%Y")
        }
        
        # Submit invoice
        result = await submit_service.submit_invoice(
            invoice_data=invoice_data,
            image_file=contents,
            image_filename=image.filename or "invoice.jpg"
        )
        
        logger.info("Invoice submitted successfully")
        return result
        
    except HTTPException:
        raise
    except Exception as e:
        logger.error(f"Error submitting invoice: {e}")
        raise HTTPException(
            status_code=500, detail=f"Error submitting invoice: {str(e)}"
        )


@router.get("/projections/{entity_id}/{year_month}")
async def get_pac_projections(
    entity_id: str,
    year_month: str,
    pac_service: PacCalculationService = Depends(get_pac_calculation_service),
):
    """
    Get PAC projections for a specific store and month (YYYYMM) from Firebase,
    then compute the full PAC result using those projections.
    """
    if not entity_id or not year_month:
        raise HTTPException(
            status_code=400, detail="Entity ID and year_month are required"
        )
    if not is_valid_year_month(year_month):
        raise HTTPException(
            status_code=400, detail="Invalid year_month format. Use YYYYMM (e.g., 202501)"
        )

    # Guard Firebase presence/initialization
    try:
        import firebase_admin
        from firebase_admin import firestore
        if not firebase_admin._apps:
            raise HTTPException(status_code=503, detail="Firebase not initialized")
    except ModuleNotFoundError:
        raise HTTPException(status_code=503, detail="Firebase not installed/available")

    try:
        db = firestore.client()
        doc_id = f"{entity_id}_{year_month}"
        doc_ref = db.collection("pac_projections").document(doc_id)
        doc = doc_ref.get()

        if not doc.exists:
            raise HTTPException(
                status_code=404,
                detail=f"No projections data found for {entity_id} in {year_month}",
            )

        projections_data = doc.to_dict()

        # Create a custom ingestion service that returns the projections as PacInputData
        from services.data_ingestion_service import DataIngestionService

        class ProjectionsDataIngestionService(DataIngestionService):
            def __init__(self, projections):
                super().__init__()
                self._projections = projections

            async def get_input_data_async(self, entity_id: str, year_month: str):
                from models import PacInputData, InventoryData, PurchaseData
                from decimal import Decimal

                d = self._projections

                return PacInputData(
                    product_net_sales=Decimal(str(d.get("product_net_sales", 0))),
                    cash_adjustments=Decimal(str(d.get("cash_adjustments", 0))),
                    promotions=Decimal(str(d.get("promotions", 0))),
                    manager_meals=Decimal(str(d.get("manager_meals", 0))),
                    crew_labor_percent=Decimal(str(d.get("crew_labor_percent", 0))),
                    total_labor_percent=Decimal(str(d.get("total_labor_percent", 0))),
                    payroll_tax_rate=Decimal(str(d.get("payroll_tax_rate", 0))),
                    complete_waste_percent=Decimal(str(d.get("complete_waste_percent", 0))),
                    raw_waste_percent=Decimal(str(d.get("raw_waste_percent", 0))),
                    condiment_percent=Decimal(str(d.get("condiment_percent", 0))),
                    advertising_percent=Decimal(str(d.get("advertising_percent", 0))),
                    beginning_inventory=InventoryData(
                        food=Decimal(str(d.get("beginning_inventory", {}).get("food", 0))),
                        paper=Decimal(str(d.get("beginning_inventory", {}).get("paper", 0))),
                        condiment=Decimal(str(d.get("beginning_inventory", {}).get("condiment", 0))),
                        non_product=Decimal(str(d.get("beginning_inventory", {}).get("non_product", 0))),
                        op_supplies=Decimal(str(d.get("beginning_inventory", {}).get("op_supplies", 0))),
                    ),
                    ending_inventory=InventoryData(
                        food=Decimal(str(d.get("ending_inventory", {}).get("food", 0))),
                        paper=Decimal(str(d.get("ending_inventory", {}).get("paper", 0))),
                        condiment=Decimal(str(d.get("ending_inventory", {}).get("condiment", 0))),
                        non_product=Decimal(str(d.get("ending_inventory", {}).get("non_product", 0))),
                        op_supplies=Decimal(str(d.get("ending_inventory", {}).get("op_supplies", 0))),
                    ),
                    purchases=PurchaseData(
                        food=Decimal(str(d.get("purchases", {}).get("food", 0))),
                        paper=Decimal(str(d.get("purchases", {}).get("paper", 0))),
                        condiment=Decimal(str(d.get("purchases", {}).get("condiment", 0))),
                        non_product=Decimal(str(d.get("purchases", {}).get("non_product", 0))),
                        op_supplies=Decimal(str(d.get("purchases", {}).get("op_supplies", 0))),
                        travel=Decimal(str(d.get("purchases", {}).get("travel", 0))),
                        advertising_other=Decimal(str(d.get("purchases", {}).get("advertising_other", 0))),
                        promotion=Decimal(str(d.get("purchases", {}).get("promotion", 0))),
                        outside_services=Decimal(str(d.get("purchases", {}).get("outside_services", 0))),
                        linen=Decimal(str(d.get("purchases", {}).get("linen", 0))),
                        operating_supply=Decimal(str(d.get("purchases", {}).get("operating_supply", 0))),
                        maintenance_repair=Decimal(str(d.get("purchases", {}).get("maintenance_repair", 0))),
                        small_equipment=Decimal(str(d.get("purchases", {}).get("small_equipment", 0))),
                        utilities=Decimal(str(d.get("purchases", {}).get("utilities", 0))),
                        office=Decimal(str(d.get("purchases", {}).get("office", 0))),
                        training=Decimal(str(d.get("purchases", {}).get("training", 0))),
                        crew_relations=Decimal(str(d.get("purchases", {}).get("crew_relations", 0))),
                    ),
                )

        projections_ingestion_service = ProjectionsDataIngestionService(projections_data)
        account_mapping_service = AccountMappingService()
        projections_pac_service = PacCalculationService(
            projections_ingestion_service, account_mapping_service
        )

        result = await projections_pac_service.calculate_pac_async(entity_id, year_month)
        return result.dict()

    except HTTPException:
        raise
    except Exception as e:
        raise HTTPException(status_code=500, detail=f"Error getting projections: {str(e)}")


# ---- Dashboard Routes -----
@router.get("/info/sales/{entity_id}/{year_month}")
async def get_chart_years_sales(entity_id: str, year_month: str):
    if not entity_id or not year_month:
        raise HTTPException(
            status_code=400, detail="Entity ID and year_month are required"
        )
    if not is_valid_year_month(year_month):
        raise HTTPException(
            status_code=400, detail="Invalid year_month format. Use YYYYMM (e.g., 202501)"
        )
    try:
        import firebase_admin
        from firebase_admin import firestore
        if not firebase_admin._apps:
            raise HTTPException(status_code=503, detail="Firebase not initialized")
    except ModuleNotFoundError:
        raise HTTPException(status_code=503, detail="Firebase not installed/available")
    
    endDate = year_month

    # Calculate Start Date
    startYear = int(year_month[:4]) - 1
    startMonth = int(year_month[4:]) + 1
    
    if startMonth < 0:
        r = -(startMonth)
        startMonth = 12 - r
        startYear -= 1

    startDate = f"{startYear}{startMonth:02d}"

    try:
        db = firestore.client()
        doc_ref = db.collection("pac_projections")
        docs = doc_ref.stream()

        totalSales = []

        for doc in docs:
            doc_id = doc.id
            storeID = doc_id[:9]
            yyyymm = doc_id[-6:]
            if storeID == entity_id and startDate <= yyyymm <= endDate:
                result = doc.to_dict()
                totalSales.append({"key": yyyymm, "netsales": result.get("product_net_sales")})
        return {"totalsales": totalSales}
        
    except Exception as e:
        raise HTTPException(status_code=500, detail=f"Error getting sales info: {str(e)}")
    

@router.get("/info/budget/{entity_id}/{year_month}")
async def get_chart_budget_and_spending(entity_id: str, year_month: str):
    if not entity_id or not year_month:
        raise HTTPException(
            status_code=400, detail="Entity ID and year_month are required"
        )
    if not is_valid_year_month(year_month):
        raise HTTPException(
            status_code=400, detail="Invalid year_month format. Use YYYYMM (e.g., 202501)"
        )
    try:
        import firebase_admin
        from firebase_admin import firestore
        if not firebase_admin._apps:
            raise HTTPException(status_code=503, detail="Firebase not initialized")
    except ModuleNotFoundError:
        raise HTTPException(status_code=503, detail="Firebase not installed/available")
    
    try:
        db = firestore.client()
        doc_id = f"{entity_id}_{year_month}"
        doc_ref = db.collection("pac_projections").document(doc_id)
        doc = doc_ref.get()

        budgetSpending = []

        if not doc.exists:
            raise HTTPException(
                status_code=404,
                detail=f"No projections data found for {entity_id} in {year_month}",
            )

        foodpaper = ["condiment", "food", "paper"]
        labor = ["crew_labor_percent"]
        purchase = ["advertising_other", "crew_relations", "linen", "maintenance_repair", "non_product", "office", "op_supplies", "outside_services", "promotion", "small_equipment", "training", "travel", "utilities"]

        foodpaperbudget = 0
        foodpaperspending = 0
        laborbudget = 0
        laborspending = 0
        purchasebudget = 0
        purchasespending = 0

        result = doc.to_dict()

        ## Spending cacluation.
        ## Will need to be redone to reflect actual calculation
        for i in foodpaper:
            data = (result.get("purchases", {})).get(i)
            if data is not None:
                foodpaperspending = foodpaperspending + data
            #else:
                # print("ERROR: Unknown database field", doc_id + ".purchases." + i) # Uncomment for debug

        for i in purchase:
            data = (result.get("purchases", {})).get(i)
            if data is not None:
                purchasespending = purchasespending + (result.get("purchases", {})).get(i)
            #else:
                # print("ERROR: Unknown database field", doc_id + ".purchases." + i) # Uncomment for debug

        laborspending = 10000 

        ## Budget cacluation 
        ## To be added. Temp using spending values.

        foodpaperbudget = foodpaperspending
        purchasebudget = purchasespending
        laborbudget = laborspending
        

        budgetSpending.append(
            {"key": year_month, 
             "foodpaperbudget": foodpaperbudget, "foodpaperspending": foodpaperspending, 
             "laborbudget": laborbudget, "laborspending": laborspending,
             "purchasebudget": purchasebudget, "purchasespending": purchasespending})

        return {"budgetspending": budgetSpending}
        
    except Exception as e:
        raise HTTPException(status_code=500, detail=f"Error getting sales info: {str(e)}")
    

@router.get("/info/pac/{entity_id}/{year_month}")
async def get_chart_PAC_and_projection(entity_id: str, year_month: str):
    if not entity_id or not year_month:
        raise HTTPException(
            status_code=400, detail="Entity ID and year_month are required"
        )
    if not is_valid_year_month(year_month):
        raise HTTPException(
            status_code=400, detail="Invalid year_month format. Use YYYYMM (e.g., 202501)"
        )
    try:
        import firebase_admin
        from firebase_admin import firestore
        if not firebase_admin._apps:
            raise HTTPException(status_code=503, detail="Firebase not initialized")
    except ModuleNotFoundError:
        raise HTTPException(status_code=503, detail="Firebase not installed/available")
    
    endDate = year_month

    # Calculate Start Date
    startYear = int(year_month[:4])
    startMonth = int(year_month[4:]) - 2

    if startMonth < 0:
        r = -(startMonth)
        startMonth = 12 - r
        startYear -= 1

    startDate = f"{startYear}{startMonth:02d}"

    try:
        db = firestore.client()
        doc_ref = db.collection("pac_projections")
        docs = doc_ref.stream()

        pacAndProjections = []

        ## PAC Calulations.
        ## To be added. Temp using set values.

        for doc in docs:
            pac = 0
            projections = 0

            doc_id = doc.id
            storeID = doc_id[:9]
            yyyymm = doc_id[-6:]
            if storeID == entity_id and startDate <= yyyymm <= endDate:
                result = doc.to_dict()
                
                if "product_net_sales" in result:
                    pac = result.get("product_net_sales")

                if "product_net_sales" in result:
                    projections = result.get("product_net_sales")
                    projections = projections * 1.1

                pacAndProjections.append({"key": yyyymm, "pac": pac, "projections": projections })
        return {"pacprojections": pacAndProjections}
        
    except Exception as e:
        raise HTTPException(status_code=500, detail=f"Error getting sales info: {str(e)}")


# ----------------------------------
# Compatibility router (legacy paths)
# ----------------------------------
compat = APIRouter(tags=["Compat"])

@compat.post("/api/invoiceread/read")
@compat.post("/api/invoice-read/read")
async def read_invoice_compat(
    image: UploadFile = File(...),
    reader: InvoiceReader = Depends(get_invoice_reader),
) -> Dict[str, Any]:
    """
    Legacy invoice OCR paths to match old C# routes.
    """
    data = await image.read()
    await image.close()
    if not data:
        raise HTTPException(status_code=400, detail="No image uploaded.")
    try:
        return await reader.read_bytes(data, image.filename)
    except ValueError as e:
        raise HTTPException(status_code=400, detail=str(e))
    except RuntimeError as e:
        raise HTTPException(status_code=502, detail=str(e))


# ---------------------------
# Month Lock Models
# ---------------------------

class MonthLockRequest(BaseModel):
    store_id: str
    month: str
    year: int
    user_email: str
    user_role: str

class MonthLockResponse(BaseModel):
    success: bool
    message: str
    is_locked: bool
    locked_by: str = None
    locked_at: str = None

class MonthLockStatus(BaseModel):
    is_locked: bool
    locked_by: str = None
    locked_at: str = None
    unlocked_by: str = None
    unlocked_at: str = None
    store_id: str
    year_month: str


# ---------------------------
# Month Lock Endpoints
# ---------------------------

@router.get("/month-locks/{store_id}/{year_month}")
async def get_month_lock_status(
    store_id: str,
    year_month: str,
) -> MonthLockStatus:
    """
    Get the lock status for a specific store and month (YYYYMM format).
    """
    try:
        # Guard Firebase presence/initialization
        try:
            import firebase_admin
            from firebase_admin import firestore
            if not firebase_admin._apps:
                raise HTTPException(status_code=503, detail="Firebase not initialized")
        except ModuleNotFoundError:
            raise HTTPException(status_code=503, detail="Firebase not installed/available")

        db = firestore.client()
        doc_id = f"{store_id}_{year_month}"
        
        lock_ref = db.collection("month_locks").document(doc_id)
        lock_doc = lock_ref.get()
        
        if lock_doc.exists:
            data = lock_doc.to_dict()
            return MonthLockStatus(
                is_locked=data.get("is_locked", False),
                locked_by=data.get("locked_by"),
                locked_at=data.get("locked_at").isoformat() if data.get("locked_at") else None,
                unlocked_by=data.get("unlocked_by"),
                unlocked_at=data.get("unlocked_at").isoformat() if data.get("unlocked_at") else None,
                store_id=data.get("store_id", store_id),
                year_month=data.get("year_month", year_month)
            )
        else:
            return MonthLockStatus(
                is_locked=False,
                store_id=store_id,
                year_month=year_month
            )
            
    except Exception as e:
        logger.error(f"Error getting month lock status: {e}")
        raise HTTPException(status_code=500, detail=f"Error getting month lock status: {str(e)}")


@router.post("/month-locks/lock")
async def lock_month(request: MonthLockRequest) -> MonthLockResponse:
    """
    Lock a specific month for a store.
    Only General Managers, Supervisors, and Admins can lock months.
    """
    try:
        # Check permissions
        user_role_lower = request.user_role.lower()
        if user_role_lower not in ["admin", "general manager", "supervisor"]:
            raise HTTPException(
                status_code=403, 
                detail="Only General Managers, Supervisors, and Admins can lock months."
            )

        # Guard Firebase presence/initialization
        try:
            import firebase_admin
            from firebase_admin import firestore
            if not firebase_admin._apps:
                raise HTTPException(status_code=503, detail="Firebase not initialized")
        except ModuleNotFoundError:
            raise HTTPException(status_code=503, detail="Firebase not installed/available")

        db = firestore.client()
        
        # Convert month name to number
        month_names = [
            "January", "February", "March", "April", "May", "June",
            "July", "August", "September", "October", "November", "December"
        ]
        
        if request.month not in month_names:
            raise HTTPException(status_code=400, detail="Invalid month name")
            
        month_index = month_names.index(request.month)
        year_month = f"{request.year}{month_index + 1:02d}"
        doc_id = f"{request.store_id}_{year_month}"
        
        lock_ref = db.collection("month_locks").document(doc_id)
        
        # Get existing lock data to preserve audit trail
        existing_doc = lock_ref.get()
        existing_data = existing_doc.to_dict() if existing_doc.exists else {}
        
        lock_data = {
            "store_id": request.store_id,
            "year_month": year_month,
            "is_locked": True,
            "locked_by": request.user_email,
            "locked_at": firestore.SERVER_TIMESTAMP,
            "locked_by_role": request.user_role,
            # Preserve existing audit trail
            "lock_history": [
                *existing_data.get("lock_history", []),
                {
                    "action": "locked",
                    "user": request.user_email,
                    "role": request.user_role,
                    "timestamp": firestore.SERVER_TIMESTAMP
                }
            ]
        }
        
        lock_ref.set(lock_data)
        
        return MonthLockResponse(
            success=True,
            message="Month locked successfully.",
            is_locked=True,
            locked_by=request.user_email,
            locked_at=datetime.now().isoformat()
        )
        
    except HTTPException:
        raise
    except Exception as e:
        logger.error(f"Error locking month: {e}")
        raise HTTPException(status_code=500, detail=f"Error locking month: {str(e)}")


@router.post("/month-locks/unlock")
async def unlock_month(request: MonthLockRequest) -> MonthLockResponse:
    """
    Unlock a specific month for a store.
    Only Admins can unlock months.
    """
    try:
        # Check permissions - only admins can unlock
        if request.user_role.lower() != "admin":
            raise HTTPException(
                status_code=403, 
                detail="Only Administrators can unlock months."
            )

        # Guard Firebase presence/initialization
        try:
            import firebase_admin
            from firebase_admin import firestore
            if not firebase_admin._apps:
                raise HTTPException(status_code=503, detail="Firebase not initialized")
        except ModuleNotFoundError:
            raise HTTPException(status_code=503, detail="Firebase not installed/available")

        db = firestore.client()
        
        # Convert month name to number
        month_names = [
            "January", "February", "March", "April", "May", "June",
            "July", "August", "September", "October", "November", "December"
        ]
        
        if request.month not in month_names:
            raise HTTPException(status_code=400, detail="Invalid month name")
            
        month_index = month_names.index(request.month)
        year_month = f"{request.year}{month_index + 1:02d}"
        doc_id = f"{request.store_id}_{year_month}"
        
        lock_ref = db.collection("month_locks").document(doc_id)
        
        # Get existing lock data to preserve audit trail
        existing_doc = lock_ref.get()
        existing_data = existing_doc.to_dict() if existing_doc.exists else {}
        
        unlock_data = {
            "store_id": request.store_id,
            "year_month": year_month,
            "is_locked": False,
            "unlocked_by": request.user_email,
            "unlocked_at": firestore.SERVER_TIMESTAMP,
            "unlocked_by_role": request.user_role,
            # Preserve existing lock data
            "locked_by": existing_data.get("locked_by"),
            "locked_at": existing_data.get("locked_at"),
            "locked_by_role": existing_data.get("locked_by_role"),
            # Add to audit trail
            "lock_history": [
                *existing_data.get("lock_history", []),
                {
                    "action": "unlocked",
                    "user": request.user_email,
                    "role": request.user_role,
                    "timestamp": firestore.SERVER_TIMESTAMP
                }
            ]
        }
        
        lock_ref.set(unlock_data)
        
        return MonthLockResponse(
            success=True,
            message="Month unlocked successfully.",
            is_locked=False,
            locked_by=existing_data.get("locked_by"),
            locked_at=existing_data.get("locked_at").isoformat() if existing_data.get("locked_at") else None
        )
        
    except HTTPException:
        raise
    except Exception as e:
        logger.error(f"Error unlocking month: {e}")
        raise HTTPException(status_code=500, detail=f"Error unlocking month: {str(e)}")


@router.get("/month-locks/{store_id}")
async def get_all_locked_months(store_id: str) -> Dict[str, Any]:
    """
    Get all locked months for a specific store.
    """
    try:
        # Guard Firebase presence/initialization
        try:
            import firebase_admin
            from firebase_admin import firestore
            if not firebase_admin._apps:
                raise HTTPException(status_code=503, detail="Firebase not initialized")
        except ModuleNotFoundError:
            raise HTTPException(status_code=503, detail="Firebase not installed/available")

        db = firestore.client()
        
        locks_ref = db.collection("month_locks")
        query = locks_ref.where("store_id", "==", store_id).where("is_locked", "==", True)
        
        locked_months = []
        for doc in query.stream():
            data = doc.to_dict()
            locked_months.append({
                "id": doc.id,
                "store_id": data.get("store_id"),
                "year_month": data.get("year_month"),
                "locked_by": data.get("locked_by"),
                "locked_at": data.get("locked_at").isoformat() if data.get("locked_at") else None,
                "locked_by_role": data.get("locked_by_role")
            })
        
        return {
            "store_id": store_id,
            "locked_months": locked_months,
            "count": len(locked_months)
        }
        
    except Exception as e:
        logger.error(f"Error getting locked months: {e}")
        raise HTTPException(status_code=500, detail=f"Error getting locked months: {str(e)}")<|MERGE_RESOLUTION|>--- conflicted
+++ resolved
@@ -5,12 +5,8 @@
 from datetime import datetime
 import json
 
-<<<<<<< HEAD
 from fastapi import APIRouter, HTTPException, Depends, UploadFile, File, Form, Query
-=======
-from fastapi import APIRouter, HTTPException, Depends, UploadFile, File, Form
 from pydantic import BaseModel
->>>>>>> 605f9eba
 from models import PacCalculationResult, PacInputData
 from services.pac_calculation_service import PacCalculationService
 from services.data_ingestion_service import DataIngestionService
