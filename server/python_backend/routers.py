"""
FastAPI routers for PAC calculations
"""
from typing import Dict, Any, List, Optional
from datetime import datetime
import json

<<<<<<< HEAD
from fastapi import APIRouter, HTTPException, Depends, UploadFile, File, Form, Security, Request
from fastapi.security import HTTPAuthorizationCredentials, HTTPBearer
=======
from fastapi import APIRouter, HTTPException, Depends, UploadFile, File, Form, Query
from pydantic import BaseModel
>>>>>>> efdb4ba1
from models import PacCalculationResult, PacInputData
from services.pac_calculation_service import PacCalculationService
from services.data_ingestion_service import DataIngestionService
from services.account_mapping_service import AccountMappingService
from services.invoice_reader import InvoiceReader
from services.invoice_submit import InvoiceSubmitService
from services.user_management_service import UserManagementService
import logging


# ---------------------------
# Main API router (/api/pac)
# ---------------------------
router = APIRouter(prefix="/api/pac", tags=["PAC"])
logger = logging.getLogger(__name__)


# ---- Dependencies ----
security_scheme = HTTPBearer(auto_error=False)


def require_auth(credentials: HTTPAuthorizationCredentials = Security(security_scheme)) -> Dict[str, Any]:
    """Basic auth requirement: ensure a Bearer token is provided.

    In production, this should validate the token (e.g., Firebase ID token).
    For now, we enforce presence of the header to prevent unauthenticated access.
    """
    if credentials is None or not credentials.credentials:
        raise HTTPException(status_code=401, detail="Missing or invalid Authorization header")

    token = credentials.credentials

    # If Firebase Admin SDK is available and initialized, verify the token.
    # Otherwise, accept any non-empty token but still require presence (dev fallback).
    try:
        import firebase_admin  # type: ignore
        from firebase_admin import auth as fb_auth  # type: ignore
        if firebase_admin._apps:
            try:
                decoded = fb_auth.verify_id_token(token)
                return {"uid": decoded.get("uid"), "email": decoded.get("email"), "claims": decoded}
            except Exception:
                # Provided token is present but invalid
                raise HTTPException(status_code=401, detail="Invalid token")
    except Exception:
        # Firebase not available; proceed with minimal context in dev
        pass

    return {"uid": None, "email": None, "claims": None}


def require_roles(allowed_roles: List[str]):
    def _checker(
        auth_ctx: Dict[str, Any] = Depends(require_auth),
        request: Request = None,
    ) -> Dict[str, Any]:
        role: Optional[str] = None

        # 1) Prefer role from verified token claims
        claims = auth_ctx.get("claims") or {}
        if isinstance(claims, dict):
            if "role" in claims and isinstance(claims["role"], str):
                role = claims["role"]

        # 2) If not in claims, and we have an email + Firebase, look up Firestore 'users' doc
        if role is None and auth_ctx.get("email"):
            try:
                import firebase_admin  # type: ignore
                from firebase_admin import firestore  # type: ignore
                if firebase_admin._apps:
                    db = firestore.client()
                    user_doc = db.collection("users").document(auth_ctx["email"]).get()
                    if user_doc.exists:
                        data = user_doc.to_dict() or {}
                        r = data.get("role")
                        if isinstance(r, str):
                            role = r
            except Exception:
                # Firestore not available or lookup failed; fall back below
                pass

        # 3) Dev/test fallback: allow header override if Firebase not available
        if role is None and request is not None:
            hdr = request.headers.get("X-User-Role")
            if hdr and isinstance(hdr, str):
                role = hdr

        if role is None:
            raise HTTPException(status_code=403, detail="Role not found for user")

        if role not in allowed_roles:
            raise HTTPException(status_code=403, detail="Insufficient role")

        return {"role": role}

    return _checker


def get_pac_calculation_service() -> PacCalculationService:
    data_ingestion_service = DataIngestionService()
    account_mapping_service = AccountMappingService()
    return PacCalculationService(data_ingestion_service, account_mapping_service)


def get_invoice_reader() -> InvoiceReader:
    """
    Lazily construct the InvoiceReader so the app can start
    even if OPENAI_API_KEY isn't set yet. You'll only need it
    when the invoice endpoint is called.
    """
    return InvoiceReader()


def get_invoice_submit_service() -> InvoiceSubmitService:
    """
    Get the invoice submission service instance.
    """
    return InvoiceSubmitService()


def get_user_management_service() -> UserManagementService:
    """
    Get the user management service instance.
    """
    return UserManagementService()


# ---- Helpers ----
def is_valid_year_month(year_month: str) -> bool:
    """Validate yearMonth format (YYYYMM)"""
    if not year_month or len(year_month) != 6:
        return False
    try:
        parsed = int(year_month)
        year = parsed // 100
        month = parsed % 100
        return 2000 <= year <= 2100 and 1 <= month <= 12
    except ValueError:
        return False


# ---- User Management Routes ----
@router.get("/userManagement/fetch")
async def fetch_users(
    user_service: UserManagementService = Depends(get_user_management_service),
) -> Dict[str, Any]:
    """
    Fetch all users from the 'users' collection in Firestore.
    """
    if not user_service.is_available():
        raise HTTPException(
            status_code=503, 
            detail="User management service not available - Firebase not initialized"
        )
    
    try:
        users = await user_service.fetch_users()
        return {"users": users, "count": len(users)}
    except Exception as e:
        logger.error(f"Error fetching users: {e}")
        raise HTTPException(status_code=500, detail=f"Failed to fetch users: {str(e)}")


@router.post("/userManagement/add")
async def add_user(
    user_data: Dict[str, Any],
    user_service: UserManagementService = Depends(get_user_management_service),
) -> Dict[str, Any]:
    """
    Add a new user to the 'users' collection in Firestore.
    """
    if not user_service.is_available():
        raise HTTPException(
            status_code=503, 
            detail="User management service not available - Firebase not initialized"
        )
    
    try:
        # Validate required fields
        required_fields = ["firstName", "lastName", "email", "role"]
        for field in required_fields:
            if not user_data.get(field):
                raise HTTPException(
                    status_code=400, 
                    detail=f"Missing required field: {field}"
                )
        
        # Add timestamp and accept state
        user_data["createdAt"] = datetime.now().isoformat()
        user_data["acceptState"] = False
        
        result = await user_service.add_user(user_data)
        return {"success": True, "message": "User added successfully", "user": result}
    except HTTPException:
        raise
    except Exception as e:
        logger.error(f"Error adding user: {e}")
        raise HTTPException(status_code=500, detail=f"Failed to add user: {str(e)}")


@router.put("/userManagement/edit")
async def edit_user(
    user_email: str = Query(..., description="Email of the user to edit"),
    user_data: Dict[str, Any] = None,
    user_service: UserManagementService = Depends(get_user_management_service),
) -> Dict[str, Any]:
    """
    Edit a user in the 'users' collection in Firestore.
    """
    if not user_service.is_available():
        raise HTTPException(
            status_code=503, 
            detail="User management service not available - Firebase not initialized"
        )
    
    try:
        if not user_email:
            raise HTTPException(status_code=400, detail="User email is required")
        
        result = await user_service.edit_user(user_email, user_data)
        return {"success": True, "message": "User updated successfully"}
    except HTTPException:
        raise
    except Exception as e:
        logger.error(f"Error editing user: {e}")
        raise HTTPException(status_code=500, detail=f"Failed to edit user: {str(e)}")


@router.delete("/userManagement/delete")
async def delete_user(
    user_email: str = Query(..., description="Email of the user to delete"),
    user_service: UserManagementService = Depends(get_user_management_service),
) -> Dict[str, Any]:
    """
    Delete a user from the 'users' collection in Firestore.
    """
    if not user_service.is_available():
        raise HTTPException(
            status_code=503, 
            detail="User management service not available - Firebase not initialized"
        )
    
    try:
        if not user_email:
            raise HTTPException(status_code=400, detail="User email is required")
        
        result = await user_service.delete_user(user_email)
        return {"success": True, "message": "User deleted successfully"}
    except HTTPException:
        raise
    except Exception as e:
        logger.error(f"Error deleting user: {e}")
        raise HTTPException(status_code=500, detail=f"Failed to delete user: {str(e)}")


# ---- PAC Routes ----
@router.get("/{entity_id}/{year_month}", response_model=PacCalculationResult)
async def get_pac_calculations(
    entity_id: str,
    year_month: str,
    pac_service: PacCalculationService = Depends(get_pac_calculation_service),
) -> PacCalculationResult:
    """
    Get PAC calculations for a specific store and month (YYYYMM).
    """
    if not is_valid_year_month(year_month):
        raise HTTPException(
            status_code=400,
            detail="Invalid yearMonth format. Expected YYYYMM (e.g., 202501)",
        )
    try:
        return await pac_service.calculate_pac_async(entity_id, year_month)
    except Exception as ex:
        raise HTTPException(status_code=500, detail=f"Error calculating PAC: {str(ex)}")


@router.get("/{entity_id}/{year_month}/input", response_model=PacInputData)
async def get_pac_input_data(
    entity_id: str,
    year_month: str,
    pac_service: PacCalculationService = Depends(get_pac_calculation_service),
) -> PacInputData:
    """
    Get PAC input data used for calculations for a specific store and month (YYYYMM).
    """
    if not is_valid_year_month(year_month):
        raise HTTPException(
            status_code=400,
            detail="Invalid yearMonth format. Expected YYYYMM (e.g., 202501)",
        )
    try:
        return await pac_service.get_input_data_async(entity_id, year_month)
    except Exception as ex:
        raise HTTPException(
            status_code=500, detail=f"Error retrieving PAC input data: {str(ex)}"
        )


@router.get("/health")
async def health_check() -> Dict[str, str]:
    """Health check endpoint"""
    return {"status": "healthy", "service": "PAC Calculation API"}


# ---- Invoice OCR Route (under /api/pac) ----
@router.post("/invoice/read")
async def read_invoice(
    image: UploadFile = File(...),
    reader: InvoiceReader = Depends(get_invoice_reader),
    _auth: Dict[str, Any] = Depends(require_roles(["ADMIN", "ACCOUNTANT"])),
) -> Dict[str, Any]:
    """
    Read invoice image using OpenAI Vision API via the InvoiceReader service.
    """
    logger.info("📥 Received invoice image for reading")

    if not image:
        raise HTTPException(status_code=400, detail="No image uploaded.")

    contents = await image.read()
    await image.close()
    if not contents or len(contents) == 0:
        raise HTTPException(status_code=400, detail="Empty image upload.")

    try:
        result = await reader.read_bytes(contents, image.filename)
        logger.info("✅ Invoice parsed successfully")
        return result
    except ValueError as e:
        logger.error(f"❌ JSON parse error: {e}")
        raise HTTPException(status_code=400, detail=str(e))
    except RuntimeError as e:
        logger.error(f"❌ OpenAI error: {e}")
        raise HTTPException(status_code=502, detail=str(e))
    except Exception as e:
        logger.error(f"❌ Unexpected error: {e}")
        raise HTTPException(
            status_code=500, detail=f"Error processing invoice: {str(e)}"
        )


@router.post("/invoices/submit")
async def submit_invoice(
    image: UploadFile = File(...),
    invoice_number: str = Form(...),
    company_name: str = Form(...),
    invoice_day: int = Form(...),
    invoice_month: int = Form(...),
    invoice_year: int = Form(...),
    target_month: int = Form(...),
    target_year: int = Form(...),
    store_id: str = Form(...),
    user_email: str = Form(...),
    categories: str = Form(...),  # JSON string of categories
    submit_service: InvoiceSubmitService = Depends(get_invoice_submit_service),
    _auth: Dict[str, Any] = Depends(require_roles(["ADMIN"])),
) -> Dict[str, Any]:
    """
    Submit invoice data and image to Firebase.
    """
    logger.info("Received invoice submission request")
    
    if not image:
        raise HTTPException(status_code=400, detail="No image uploaded.")
    
    if not submit_service.is_available():
        raise HTTPException(
            status_code=503, 
            detail="Invoice submission service not available - Firebase not initialized"
        )
    
    # Read image data
    contents = await image.read()
    await image.close()
    if not contents or len(contents) == 0:
        raise HTTPException(status_code=400, detail="Empty image upload.")
    
    try:
        # Validate required fields
        validation_errors = []
        
        if not invoice_number:
            validation_errors.append("Invoice number is required")
        if not company_name:
            validation_errors.append("Company name is required")
        if not invoice_day or not invoice_month or not invoice_year:
            validation_errors.append("Invoice date (day, month, year) is required")
        if not target_month or not target_year:
            validation_errors.append("Target month/year is required")
        if not store_id:
            validation_errors.append("Store ID is required")
        if not user_email:
            validation_errors.append("User email is required")
        if not categories:
            validation_errors.append("Categories are required")
        
        if validation_errors:
            raise HTTPException(
                status_code=400, 
                detail=f"Missing required fields: {', '.join(validation_errors)}"
            )
        
        # Parse categories
        try:
            categories_dict = json.loads(categories)
        except json.JSONDecodeError:
            raise HTTPException(status_code=400, detail="Invalid categories format")
        
        # Validate date
        try:
            invoice_date = f"{invoice_month:02d}/{invoice_day:02d}/{invoice_year}"
            # Test if the date is valid
            datetime.strptime(invoice_date, "%m/%d/%Y")
        except ValueError:
            raise HTTPException(status_code=400, detail="Invalid date format")
        
        # Prepare invoice data
        invoice_data = {
            'invoiceNumber': invoice_number,
            'companyName': company_name,
            'invoiceDate': invoice_date,
            'targetMonth': target_month,
            'targetYear': target_year,
            'storeID': store_id,
            'user_email': user_email,
            'categories': categories_dict,
            'dateSubmitted': datetime.now().strftime("%m/%d/%Y")
        }
        
        # Submit invoice
        result = await submit_service.submit_invoice(
            invoice_data=invoice_data,
            image_file=contents,
            image_filename=image.filename or "invoice.jpg"
        )
        
        logger.info("Invoice submitted successfully")
        return result
        
    except HTTPException:
        raise
    except Exception as e:
        logger.error(f"Error submitting invoice: {e}")
        raise HTTPException(
            status_code=500, detail=f"Error submitting invoice: {str(e)}"
        )


@router.get("/projections/{entity_id}/{year_month}")
async def get_pac_projections(
    entity_id: str,
    year_month: str,
    pac_service: PacCalculationService = Depends(get_pac_calculation_service),
):
    """
    Get PAC projections for a specific store and month (YYYYMM) from Firebase,
    then compute the full PAC result using those projections.
    """
    if not entity_id or not year_month:
        raise HTTPException(
            status_code=400, detail="Entity ID and year_month are required"
        )
    if not is_valid_year_month(year_month):
        raise HTTPException(
            status_code=400, detail="Invalid year_month format. Use YYYYMM (e.g., 202501)"
        )

    # Guard Firebase presence/initialization
    try:
        import firebase_admin
        from firebase_admin import firestore
        if not firebase_admin._apps:
            raise HTTPException(status_code=503, detail="Firebase not initialized")
    except ModuleNotFoundError:
        raise HTTPException(status_code=503, detail="Firebase not installed/available")

    try:
        db = firestore.client()
        doc_id = f"{entity_id}_{year_month}"
        doc_ref = db.collection("pac_projections").document(doc_id)
        doc = doc_ref.get()

        if not doc.exists:
            raise HTTPException(
                status_code=404,
                detail=f"No projections data found for {entity_id} in {year_month}",
            )

        projections_data = doc.to_dict()

        # Create a custom ingestion service that returns the projections as PacInputData
        from services.data_ingestion_service import DataIngestionService

        class ProjectionsDataIngestionService(DataIngestionService):
            def __init__(self, projections):
                super().__init__()
                self._projections = projections

            async def get_input_data_async(self, entity_id: str, year_month: str):
                from models import PacInputData, InventoryData, PurchaseData
                from decimal import Decimal

                d = self._projections

                return PacInputData(
                    product_net_sales=Decimal(str(d.get("product_net_sales", 0))),
                    cash_adjustments=Decimal(str(d.get("cash_adjustments", 0))),
                    promotions=Decimal(str(d.get("promotions", 0))),
                    manager_meals=Decimal(str(d.get("manager_meals", 0))),
                    crew_labor_percent=Decimal(str(d.get("crew_labor_percent", 0))),
                    total_labor_percent=Decimal(str(d.get("total_labor_percent", 0))),
                    payroll_tax_rate=Decimal(str(d.get("payroll_tax_rate", 0))),
                    complete_waste_percent=Decimal(str(d.get("complete_waste_percent", 0))),
                    raw_waste_percent=Decimal(str(d.get("raw_waste_percent", 0))),
                    condiment_percent=Decimal(str(d.get("condiment_percent", 0))),
                    advertising_percent=Decimal(str(d.get("advertising_percent", 0))),
                    beginning_inventory=InventoryData(
                        food=Decimal(str(d.get("beginning_inventory", {}).get("food", 0))),
                        paper=Decimal(str(d.get("beginning_inventory", {}).get("paper", 0))),
                        condiment=Decimal(str(d.get("beginning_inventory", {}).get("condiment", 0))),
                        non_product=Decimal(str(d.get("beginning_inventory", {}).get("non_product", 0))),
                        op_supplies=Decimal(str(d.get("beginning_inventory", {}).get("op_supplies", 0))),
                    ),
                    ending_inventory=InventoryData(
                        food=Decimal(str(d.get("ending_inventory", {}).get("food", 0))),
                        paper=Decimal(str(d.get("ending_inventory", {}).get("paper", 0))),
                        condiment=Decimal(str(d.get("ending_inventory", {}).get("condiment", 0))),
                        non_product=Decimal(str(d.get("ending_inventory", {}).get("non_product", 0))),
                        op_supplies=Decimal(str(d.get("ending_inventory", {}).get("op_supplies", 0))),
                    ),
                    purchases=PurchaseData(
                        food=Decimal(str(d.get("purchases", {}).get("food", 0))),
                        paper=Decimal(str(d.get("purchases", {}).get("paper", 0))),
                        condiment=Decimal(str(d.get("purchases", {}).get("condiment", 0))),
                        non_product=Decimal(str(d.get("purchases", {}).get("non_product", 0))),
                        op_supplies=Decimal(str(d.get("purchases", {}).get("op_supplies", 0))),
                        travel=Decimal(str(d.get("purchases", {}).get("travel", 0))),
                        advertising_other=Decimal(str(d.get("purchases", {}).get("advertising_other", 0))),
                        promotion=Decimal(str(d.get("purchases", {}).get("promotion", 0))),
                        outside_services=Decimal(str(d.get("purchases", {}).get("outside_services", 0))),
                        linen=Decimal(str(d.get("purchases", {}).get("linen", 0))),
                        operating_supply=Decimal(str(d.get("purchases", {}).get("operating_supply", 0))),
                        maintenance_repair=Decimal(str(d.get("purchases", {}).get("maintenance_repair", 0))),
                        small_equipment=Decimal(str(d.get("purchases", {}).get("small_equipment", 0))),
                        utilities=Decimal(str(d.get("purchases", {}).get("utilities", 0))),
                        office=Decimal(str(d.get("purchases", {}).get("office", 0))),
                        training=Decimal(str(d.get("purchases", {}).get("training", 0))),
                        crew_relations=Decimal(str(d.get("purchases", {}).get("crew_relations", 0))),
                    ),
                )

        projections_ingestion_service = ProjectionsDataIngestionService(projections_data)
        account_mapping_service = AccountMappingService()
        projections_pac_service = PacCalculationService(
            projections_ingestion_service, account_mapping_service
        )

        result = await projections_pac_service.calculate_pac_async(entity_id, year_month)
        return result.dict()

    except HTTPException:
        raise
    except Exception as e:
        raise HTTPException(status_code=500, detail=f"Error getting projections: {str(e)}")


# ---- Dashboard Routes -----
@router.get("/info/sales/{entity_id}/{year_month}")
async def get_chart_years_sales(entity_id: str, year_month: str):
    if not entity_id or not year_month:
        raise HTTPException(
            status_code=400, detail="Entity ID and year_month are required"
        )
    if not is_valid_year_month(year_month):
        raise HTTPException(
            status_code=400, detail="Invalid year_month format. Use YYYYMM (e.g., 202501)"
        )
    try:
        import firebase_admin
        from firebase_admin import firestore
        if not firebase_admin._apps:
            raise HTTPException(status_code=503, detail="Firebase not initialized")
    except ModuleNotFoundError:
        raise HTTPException(status_code=503, detail="Firebase not installed/available")
    
    endDate = year_month

    # Calculate Start Date
    startYear = int(year_month[:4]) - 1
    startMonth = int(year_month[4:]) + 1
    
    if startMonth < 0:
        r = -(startMonth)
        startMonth = 12 - r
        startYear -= 1

    startDate = f"{startYear}{startMonth:02d}"

    try:
        db = firestore.client()
        doc_ref = db.collection("pac_projections")
        docs = doc_ref.stream()

        totalSales = []

        for doc in docs:
            doc_id = doc.id
            storeID = doc_id[:9]
            yyyymm = doc_id[-6:]
            if storeID == entity_id and startDate <= yyyymm <= endDate:
                result = doc.to_dict()
                totalSales.append({"key": yyyymm, "netsales": result.get("product_net_sales")})
        return {"totalsales": totalSales}
        
    except Exception as e:
        raise HTTPException(status_code=500, detail=f"Error getting sales info: {str(e)}")
    

@router.get("/info/budget/{entity_id}/{year_month}")
async def get_chart_budget_and_spending(entity_id: str, year_month: str):
    if not entity_id or not year_month:
        raise HTTPException(
            status_code=400, detail="Entity ID and year_month are required"
        )
    if not is_valid_year_month(year_month):
        raise HTTPException(
            status_code=400, detail="Invalid year_month format. Use YYYYMM (e.g., 202501)"
        )
    try:
        import firebase_admin
        from firebase_admin import firestore
        if not firebase_admin._apps:
            raise HTTPException(status_code=503, detail="Firebase not initialized")
    except ModuleNotFoundError:
        raise HTTPException(status_code=503, detail="Firebase not installed/available")
    
    try:
        db = firestore.client()
        doc_id = f"{entity_id}_{year_month}"
        doc_ref = db.collection("pac_projections").document(doc_id)
        doc = doc_ref.get()

        budgetSpending = []

        if not doc.exists:
            raise HTTPException(
                status_code=404,
                detail=f"No projections data found for {entity_id} in {year_month}",
            )

        foodpaper = ["condiment", "food", "paper"]
        labor = ["crew_labor_percent"]
        purchase = ["advertising_other", "crew_relations", "linen", "maintenance_repair", "non_product", "office", "op_supplies", "outside_services", "promotion", "small_equipment", "training", "travel", "utilities"]

        foodpaperbudget = 0
        foodpaperspending = 0
        laborbudget = 0
        laborspending = 0
        purchasebudget = 0
        purchasespending = 0

        result = doc.to_dict()

        ## Spending cacluation.
        ## Will need to be redone to reflect actual calculation
        for i in foodpaper:
            data = (result.get("purchases", {})).get(i)
            if data is not None:
                foodpaperspending = foodpaperspending + data
            #else:
                # print("ERROR: Unknown database field", doc_id + ".purchases." + i) # Uncomment for debug

        for i in purchase:
            data = (result.get("purchases", {})).get(i)
            if data is not None:
                purchasespending = purchasespending + (result.get("purchases", {})).get(i)
            #else:
                # print("ERROR: Unknown database field", doc_id + ".purchases." + i) # Uncomment for debug

        laborspending = 10000 

        ## Budget cacluation 
        ## To be added. Temp using spending values.

        foodpaperbudget = foodpaperspending
        purchasebudget = purchasespending
        laborbudget = laborspending
        

        budgetSpending.append(
            {"key": year_month, 
             "foodpaperbudget": foodpaperbudget, "foodpaperspending": foodpaperspending, 
             "laborbudget": laborbudget, "laborspending": laborspending,
             "purchasebudget": purchasebudget, "purchasespending": purchasespending})

        return {"budgetspending": budgetSpending}
        
    except Exception as e:
        raise HTTPException(status_code=500, detail=f"Error getting sales info: {str(e)}")
    

@router.get("/info/pac/{entity_id}/{year_month}")
async def get_chart_PAC_and_projection(entity_id: str, year_month: str):
    if not entity_id or not year_month:
        raise HTTPException(
            status_code=400, detail="Entity ID and year_month are required"
        )
    if not is_valid_year_month(year_month):
        raise HTTPException(
            status_code=400, detail="Invalid year_month format. Use YYYYMM (e.g., 202501)"
        )
    try:
        import firebase_admin
        from firebase_admin import firestore
        if not firebase_admin._apps:
            raise HTTPException(status_code=503, detail="Firebase not initialized")
    except ModuleNotFoundError:
        raise HTTPException(status_code=503, detail="Firebase not installed/available")
    
    endDate = year_month

    # Calculate Start Date
    startYear = int(year_month[:4])
    startMonth = int(year_month[4:]) - 2

    if startMonth < 0:
        r = -(startMonth)
        startMonth = 12 - r
        startYear -= 1

    startDate = f"{startYear}{startMonth:02d}"

    try:
        db = firestore.client()
        doc_ref = db.collection("pac_projections")
        docs = doc_ref.stream()

        pacAndProjections = []

        ## PAC Calulations.
        ## To be added. Temp using set values.

        for doc in docs:
            pac = 0
            projections = 0

            doc_id = doc.id
            storeID = doc_id[:9]
            yyyymm = doc_id[-6:]
            if storeID == entity_id and startDate <= yyyymm <= endDate:
                result = doc.to_dict()
                
                if "product_net_sales" in result:
                    pac = result.get("product_net_sales")

                if "product_net_sales" in result:
                    projections = result.get("product_net_sales")
                    projections = projections * 1.1

                pacAndProjections.append({"key": yyyymm, "pac": pac, "projections": projections })
        return {"pacprojections": pacAndProjections}
        
    except Exception as e:
        raise HTTPException(status_code=500, detail=f"Error getting sales info: {str(e)}")


# ----------------------------------
# Compatibility router (legacy paths)
# ----------------------------------
compat = APIRouter(tags=["Compat"])

@compat.post("/api/invoiceread/read")
@compat.post("/api/invoice-read/read")
async def read_invoice_compat(
    image: UploadFile = File(...),
    reader: InvoiceReader = Depends(get_invoice_reader),
) -> Dict[str, Any]:
    """
    Legacy invoice OCR paths to match old C# routes.
    """
    data = await image.read()
    await image.close()
    if not data:
        raise HTTPException(status_code=400, detail="No image uploaded.")
    try:
        return await reader.read_bytes(data, image.filename)
    except ValueError as e:
        raise HTTPException(status_code=400, detail=str(e))
    except RuntimeError as e:
        raise HTTPException(status_code=502, detail=str(e))


# ---------------------------
# Month Lock Models
# ---------------------------

class MonthLockRequest(BaseModel):
    store_id: str
    month: str
    year: int
    user_email: str
    user_role: str

class MonthLockResponse(BaseModel):
    success: bool
    message: str
    is_locked: bool
    locked_by: str = None
    locked_at: str = None

class MonthLockStatus(BaseModel):
    is_locked: bool
    locked_by: str = None
    locked_at: str = None
    unlocked_by: str = None
    unlocked_at: str = None
    store_id: str
    year_month: str


# ---------------------------
# Month Lock Endpoints
# ---------------------------

@router.get("/month-locks/{store_id}/{year_month}")
async def get_month_lock_status(
    store_id: str,
    year_month: str,
) -> MonthLockStatus:
    """
    Get the lock status for a specific store and month (YYYYMM format).
    """
    try:
        # Guard Firebase presence/initialization
        try:
            import firebase_admin
            from firebase_admin import firestore
            if not firebase_admin._apps:
                raise HTTPException(status_code=503, detail="Firebase not initialized")
        except ModuleNotFoundError:
            raise HTTPException(status_code=503, detail="Firebase not installed/available")

        db = firestore.client()
        doc_id = f"{store_id}_{year_month}"
        
        lock_ref = db.collection("month_locks").document(doc_id)
        lock_doc = lock_ref.get()
        
        if lock_doc.exists:
            data = lock_doc.to_dict()
            return MonthLockStatus(
                is_locked=data.get("is_locked", False),
                locked_by=data.get("locked_by"),
                locked_at=data.get("locked_at").isoformat() if data.get("locked_at") else None,
                unlocked_by=data.get("unlocked_by"),
                unlocked_at=data.get("unlocked_at").isoformat() if data.get("unlocked_at") else None,
                store_id=data.get("store_id", store_id),
                year_month=data.get("year_month", year_month)
            )
        else:
            return MonthLockStatus(
                is_locked=False,
                store_id=store_id,
                year_month=year_month
            )
            
    except Exception as e:
        logger.error(f"Error getting month lock status: {e}")
        raise HTTPException(status_code=500, detail=f"Error getting month lock status: {str(e)}")


@router.post("/month-locks/lock")
async def lock_month(request: MonthLockRequest) -> MonthLockResponse:
    """
    Lock a specific month for a store.
    Only General Managers, Supervisors, and Admins can lock months.
    """
    try:
        # Check permissions
        user_role_lower = request.user_role.lower()
        if user_role_lower not in ["admin", "general manager", "supervisor"]:
            raise HTTPException(
                status_code=403, 
                detail="Only General Managers, Supervisors, and Admins can lock months."
            )

        # Guard Firebase presence/initialization
        try:
            import firebase_admin
            from firebase_admin import firestore
            if not firebase_admin._apps:
                raise HTTPException(status_code=503, detail="Firebase not initialized")
        except ModuleNotFoundError:
            raise HTTPException(status_code=503, detail="Firebase not installed/available")

        db = firestore.client()
        
        # Convert month name to number
        month_names = [
            "January", "February", "March", "April", "May", "June",
            "July", "August", "September", "October", "November", "December"
        ]
        
        if request.month not in month_names:
            raise HTTPException(status_code=400, detail="Invalid month name")
            
        month_index = month_names.index(request.month)
        year_month = f"{request.year}{month_index + 1:02d}"
        doc_id = f"{request.store_id}_{year_month}"
        
        lock_ref = db.collection("month_locks").document(doc_id)
        
        # Get existing lock data to preserve audit trail
        existing_doc = lock_ref.get()
        existing_data = existing_doc.to_dict() if existing_doc.exists else {}
        
        lock_data = {
            "store_id": request.store_id,
            "year_month": year_month,
            "is_locked": True,
            "locked_by": request.user_email,
            "locked_at": firestore.SERVER_TIMESTAMP,
            "locked_by_role": request.user_role,
            # Preserve existing audit trail
            "lock_history": [
                *existing_data.get("lock_history", []),
                {
                    "action": "locked",
                    "user": request.user_email,
                    "role": request.user_role,
                    "timestamp": firestore.SERVER_TIMESTAMP
                }
            ]
        }
        
        lock_ref.set(lock_data)
        
        return MonthLockResponse(
            success=True,
            message="Month locked successfully.",
            is_locked=True,
            locked_by=request.user_email,
            locked_at=datetime.now().isoformat()
        )
        
    except HTTPException:
        raise
    except Exception as e:
        logger.error(f"Error locking month: {e}")
        raise HTTPException(status_code=500, detail=f"Error locking month: {str(e)}")


@router.post("/month-locks/unlock")
async def unlock_month(request: MonthLockRequest) -> MonthLockResponse:
    """
    Unlock a specific month for a store.
    Only Admins can unlock months.
    """
    try:
        # Check permissions - only admins can unlock
        if request.user_role.lower() != "admin":
            raise HTTPException(
                status_code=403, 
                detail="Only Administrators can unlock months."
            )

        # Guard Firebase presence/initialization
        try:
            import firebase_admin
            from firebase_admin import firestore
            if not firebase_admin._apps:
                raise HTTPException(status_code=503, detail="Firebase not initialized")
        except ModuleNotFoundError:
            raise HTTPException(status_code=503, detail="Firebase not installed/available")

        db = firestore.client()
        
        # Convert month name to number
        month_names = [
            "January", "February", "March", "April", "May", "June",
            "July", "August", "September", "October", "November", "December"
        ]
        
        if request.month not in month_names:
            raise HTTPException(status_code=400, detail="Invalid month name")
            
        month_index = month_names.index(request.month)
        year_month = f"{request.year}{month_index + 1:02d}"
        doc_id = f"{request.store_id}_{year_month}"
        
        lock_ref = db.collection("month_locks").document(doc_id)
        
        # Get existing lock data to preserve audit trail
        existing_doc = lock_ref.get()
        existing_data = existing_doc.to_dict() if existing_doc.exists else {}
        
        unlock_data = {
            "store_id": request.store_id,
            "year_month": year_month,
            "is_locked": False,
            "unlocked_by": request.user_email,
            "unlocked_at": firestore.SERVER_TIMESTAMP,
            "unlocked_by_role": request.user_role,
            # Preserve existing lock data
            "locked_by": existing_data.get("locked_by"),
            "locked_at": existing_data.get("locked_at"),
            "locked_by_role": existing_data.get("locked_by_role"),
            # Add to audit trail
            "lock_history": [
                *existing_data.get("lock_history", []),
                {
                    "action": "unlocked",
                    "user": request.user_email,
                    "role": request.user_role,
                    "timestamp": firestore.SERVER_TIMESTAMP
                }
            ]
        }
        
        lock_ref.set(unlock_data)
        
        return MonthLockResponse(
            success=True,
            message="Month unlocked successfully.",
            is_locked=False,
            locked_by=existing_data.get("locked_by"),
            locked_at=existing_data.get("locked_at").isoformat() if existing_data.get("locked_at") else None
        )
        
    except HTTPException:
        raise
    except Exception as e:
        logger.error(f"Error unlocking month: {e}")
        raise HTTPException(status_code=500, detail=f"Error unlocking month: {str(e)}")


@router.get("/month-locks/{store_id}")
async def get_all_locked_months(store_id: str) -> Dict[str, Any]:
    """
    Get all locked months for a specific store.
    """
    try:
        # Guard Firebase presence/initialization
        try:
            import firebase_admin
            from firebase_admin import firestore
            if not firebase_admin._apps:
                raise HTTPException(status_code=503, detail="Firebase not initialized")
        except ModuleNotFoundError:
            raise HTTPException(status_code=503, detail="Firebase not installed/available")

        db = firestore.client()
        
        locks_ref = db.collection("month_locks")
        query = locks_ref.where("store_id", "==", store_id).where("is_locked", "==", True)
        
        locked_months = []
        for doc in query.stream():
            data = doc.to_dict()
            locked_months.append({
                "id": doc.id,
                "store_id": data.get("store_id"),
                "year_month": data.get("year_month"),
                "locked_by": data.get("locked_by"),
                "locked_at": data.get("locked_at").isoformat() if data.get("locked_at") else None,
                "locked_by_role": data.get("locked_by_role")
            })
        
        return {
            "store_id": store_id,
            "locked_months": locked_months,
            "count": len(locked_months)
        }
        
    except Exception as e:
        logger.error(f"Error getting locked months: {e}")
        raise HTTPException(status_code=500, detail=f"Error getting locked months: {str(e)}")<|MERGE_RESOLUTION|>--- conflicted
+++ resolved
@@ -5,13 +5,9 @@
 from datetime import datetime
 import json
 
-<<<<<<< HEAD
-from fastapi import APIRouter, HTTPException, Depends, UploadFile, File, Form, Security, Request
+from fastapi import APIRouter, HTTPException, Depends, UploadFile, File, Form, Security, Request, Query
 from fastapi.security import HTTPAuthorizationCredentials, HTTPBearer
-=======
-from fastapi import APIRouter, HTTPException, Depends, UploadFile, File, Form, Query
 from pydantic import BaseModel
->>>>>>> efdb4ba1
 from models import PacCalculationResult, PacInputData
 from services.pac_calculation_service import PacCalculationService
 from services.data_ingestion_service import DataIngestionService
